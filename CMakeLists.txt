# CMakeLists.txt
#
# ICRAR - International Centre for Radio Astronomy Research
# (c) UWA - The University of Western Australia, 2018
# Copyright by UWA (in the framework of the ICRAR)
# All rights reserved
#
# Contributed by Rodrigo Tobar
#
# This file is part of VELOCIraptor.

cmake_minimum_required(VERSION 3.0)

# We have the version here
file(STRINGS ${CMAKE_CURRENT_SOURCE_DIR}/VERSION VR_VERSION)
string(REPLACE "." ";" VERSION_LIST ${VR_VERSION})
list(GET VERSION_LIST 0 VR_VERSION_MAJOR)
list(GET VERSION_LIST 1 VR_VERSION_MINOR)

# We have only C++ sources, but until cmake 3.4 the check_symbol_exists
# macro didn't work properly if only defining C++ as the project language
if( ${CMAKE_MAJOR_VERSION} EQUAL 3 AND ${CMAKE_MINOR_VERSION} LESS 4 )
	set(VR_LANGS C CXX)
else()
	set(VR_LANGS CXX)
endif()

project(VELOCIraptor VERSION ${VR_VERSION} LANGUAGES ${VR_LANGS})
set(CMAKE_CXX_STANDARD 11)

#
# Options users can give on the command line via -D
#
macro(vr_option optname optdesc status)
	option(VR_${optname} "${optdesc}" "${status}")
endmacro()

# Input formats
vr_option(HDF5 "Attempt to include HDF5 support in VELOCIraptor" ON)
vr_option(XDR  "XDR input support (used by nchilada)" OFF)

<<<<<<< HEAD
# OpenMP options
vr_option(OPENMP               "Attempt to include OpenMP support in VELOCIraptor" ON)
=======
# Precision options
vr_option(SINGLE_PRECISION  "Use single point precision to store all properties and perform all calculations" OFF)
vr_option(LONG_INT          "Use long ints to represent all integers. Needed if dealing with more than MAXINT number of particles" ON)

# OpenMP options
vr_option(OPENMP           "Attempt to include OpenMP support in VELOCIraptor" ON)
>>>>>>> 0d74d623

# MPI options
vr_option(MPI               "Attempt to include MPI support in VELOCIraptor" ON)
vr_option(MPI_REDUCE        "Reduce impact of MPI memory overhead at the cost of extra cpu cycles. Suggested this be turned on" ON)
vr_option(LARGE_MPI_DOMAIN  "Use large integers to represent MPI domains" OFF)

# Gadget handling details
vr_option(GADGET_LONGID  "Support for long IDSs in Gadget" OFF)
vr_option(GADGET_DPOS    "Support for double precision pos and vel in Gadget" OFF)
vr_option(GADGET_SMASS   "Support for single precision mass in Gadget" OFF)
vr_option(GADGET_HEAD2   "Support for header type 2 in Gadget" OFF)

# Gadget extra info
vr_option(GADGET_SPH_INFO   "Support for extra SPH information in Gadget" OFF)
vr_option(GADGET_STAR_INFO  "Support for extra star information in Gadget" OFF)
vr_option(GADGET_BH_INFO    "Support for extra black hole information in Gadget" OFF)

# Particle data options
vr_option(USE_STAR      "Use star particles" OFF)
vr_option(USE_GAS       "Use gas particles" OFF)
vr_option(USE_BH        "Use black holes" OFF)
vr_option(USE_HYDRO     "Use all particle types, (gas, star, bh, etc)" OFF)

# VELOCiraptor behavior options
vr_option(STRUCTURE_DEN "Calculate local density dist. only for particles in field objects; uses all particles to estimate quantity" ON)
vr_option(HALO_DEN      "Like STRUCTURE_DEN, but se particles inside field objects" OFF)
vr_option(ZOOM_SIM      "Used to run against simulations with a high resolution region" OFF)
vr_option(USE_SWIFT_INTERFACE "Used to compile the code with hooks for being called from the SWIFT Hydro nbody code" OFF)

# Let's true to our word
if (VR_USE_SWIFT_INTERFACE)
	set(NBODY_USE_SWIFT_INTERFACE ON)
endif()
if (VR_USE_HYDRO)
	set(NBODY_USE_GAS ON)
	set(NBODY_USE_STARS ON)
	set(NBODY_USE_BH ON)
	set(VR_USE_BH ON)
	set(VR_USE_GAS ON)
	set(VR_USE_STAR ON)
endif()
if (VR_USE_STAR)
	set(NBODY_USE_STARS ON)
endif()
if (VR_USE_GAS)
	set(NBODY_USE_GAS ON)
endif()
if (VR_USE_BH)
	set(NBODY_USE_BH ON)
endif()
if (VR_OPENMP)
	set(NBODY_OPENMP ON)
endif()
if (VR_LONG_INT)
	set(NBODY_LONG_INT ON)
endif()
if (VR_SINGLE_PRECISION)
	set(NBODY_SINGLE_PRECISION ON)
endif()
if (VR_OPENMP)
	set(NBODY_OPENMP ON)
endif()


set(VR_INCLUDE_DIRS "${CMAKE_CURRENT_SOURCE_DIR}/src")
set(VR_DEFINES "")
set(VR_LIBS "")
set(VR_CXX_FLAGS "")
set(VR_LINK_FLAGS "")
set(VR_DOC_DIRS "${CMAKE_CURRENT_SOURCE_DIR}/doc")

# Define macros depending on the user's choices
macro(vr_option_defines varname define)
	if (VR_${varname})
		list(APPEND VR_DEFINES ${define})
		set(VR_HAS_${varname} Yes)
	else()
		set(VR_HAS_${varname} No)
	endif()
endmacro()

vr_option_defines(XDR                       USEXDR)

<<<<<<< HEAD
vr_option_defines(OPENMP                    USEOPENMP)
=======
vr_option_defines(SINGLE_PRECISION          SINGLEPRECISION)
vr_option_defines(LONG_INT                  LONGINT)

vr_option_defines(OPENMP                    USEOPENMP)

>>>>>>> 0d74d623
vr_option_defines(MPI_REDUCE                MPIREDUCEMEM)
vr_option_defines(LARGE_MPI_DOMAIN          HUGEMPI)

vr_option_defines(GADGET_LONGID             GADGETLONGID)
vr_option_defines(GADGET_DPOS               GADGETDOUBLEPRECISION)
vr_option_defines(GADGET_SMASS              GADGETSINGLEMASSPRECISION)
vr_option_defines(GADGET_HEAD2              GADGET2FORMAT)
vr_option_defines(GADGET_SPH_INFO           EXTRASPHINFO)
vr_option_defines(GADGET_STAR_INFO          EXTRASTARINFO)
vr_option_defines(GADGET_BH_INFO            EXTRABHINFO)

vr_option_defines(USE_GAS                   GASON)
vr_option_defines(USE_STAR                  STARON)
vr_option_defines(USE_BH                    BHON)
vr_option_defines(STRUCTURE_DEN             STRUCDEN)
vr_option_defines(HALO_DEN                  HALOONLYDEN)
vr_option_defines(ZOOM_SIM                  HIGHRES)
vr_option_defines(USE_SWIFT_INTERFACE       SWIFTINTERFACE)

#
# How we find GSL and set it up
#
macro(find_gsl)
	find_package(GSL REQUIRED)
	list(APPEND VR_INCLUDE_DIRS ${GSL_INCLUDE_DIRS})
	list(APPEND VR_LIBS ${GSL_LIBRARIES})
endmacro()

#
# How we find HDF5 and set it up
#

macro(find_hdf5)
	# FindHDF5 needs an environment variable, oddly, unlike
	# most other packages that use normal cmake variables
	if (HDF5_ROOT)
		set(ENV{HDF5_ROOT} ${HDF5_ROOT})
	endif()
	find_package(HDF5 COMPONENTS CXX)
	if (HDF5_FOUND)
		list(APPEND VR_INCLUDE_DIRS ${HDF5_INCLUDE_DIRS})
		list(APPEND VR_LIBS ${HDF5_LIBRARIES})
		list(APPEND VR_DEFINES USEHDF)
		set(VR_HAS_HDF5 Yes)
		if (NOT HDF5_VERSION VERSION_LESS "1.10.1")
			list(APPEND VR_DEFINES "HDF5_NEWER_THAN_1_10_0")
		endif()
	endif()
endmacro()

#
# How we find MPI and set it up
#
macro(find_mpi)
	find_package(MPI)
	if (MPI_FOUND)
		list(APPEND VR_INCLUDE_DIRS ${MPI_CXX_INCLUDE_PATH})
		list(APPEND VR_LIBS ${MPI_CXX_LIBRARIES})
		list(APPEND VR_CXX_FLAGS ${MPI_CXX_FLAGS})
		list(APPEND VR_LINK_FLAGS ${MPI_CXX_FLAGS})
		list(APPEND VR_DEFINES USEMPI)
		set(VR_HAS_MPI Yes)
	endif()
endmacro()
if (VR_USE_SWIFT_INTERFACE)
        list(APPEND VR_INCLUDE_DIRS ${SWIFT_INCLUDE_DIR})
endif()


#
# Make sure we have the git submodules we need
#
macro(ensure_git_submodules)
	if (NOT EXISTS "${CMAKE_CURRENT_SOURCE_DIR}/NBodylib/CMakeLists.txt" OR NOT EXISTS "${CMAKE_CURRENT_SOURCE_DIR}/tools/velociraptor_python_tools.py")
		find_package(Git QUIET)
		if(GIT_FOUND AND EXISTS "${PROJECT_SOURCE_DIR}/.git")
			# Update submodules as needed
			message(STATUS "Updating NBodylib and tools submodule")
			execute_process(COMMAND ${GIT_EXECUTABLE} submodule update --init
			                WORKING_DIRECTORY ${CMAKE_CURRENT_SOURCE_DIR}
			                RESULT_VARIABLE GIT_SUBMOD_RESULT)
			if(NOT GIT_SUBMOD_RESULT EQUAL "0")
			    message(FATAL_ERROR "git submodule update --init failed with ${GIT_SUBMOD_RESULT}, please checkout submodules")
			endif()
		else()
			message(FATAL_ERROR "Cannot get NBodylib submodule or tools submodule automatically.
				  Make sure you get your submodules")
		endif()
	endif()
endmacro()


#
# Go and find our dependencies, depending on whether
# we actually need them or not
#
ensure_git_submodules()
find_gsl()

set(VR_HAS_HDF5 No)
if (VR_HDF5)
	find_hdf5()
endif()

set(VR_HAS_MPI No)
if (VR_MPI)
	find_mpi()
endif()


# This provides us with the nbodylib library
# We need to add it unless it was already added by somebody else
if (NOT TARGET nbodylib)
	add_subdirectory(NBodylib)
	if (NBODYLIB_VERSION VERSION_LESS "1.10")
		message(FATAL_ERROR "NBodyLib version ${NBODYLIB_VERSION} unsupported, VELOCIraptor requires >= 1.10")
	endif()
	list(INSERT VR_DOC_DIRS 0 ${NBODYLIB_DOC_DIRS})
endif()
list(APPEND VR_INCLUDE_DIRS ${NBODYLIB_INCLUDE_DIRS})
list(APPEND VR_DEFINES "${NBODYLIB_DEFINES}")
list(APPEND VR_CXX_FLAGS "${NBODYLIB_CXX_FLAGS}")
list(APPEND VR_LINK_FLAGS "${NBODYLIB_LINK_FLAGS}")
list(APPEND VR_LIBS "${NBODYLIB_LIBS}")


#
# Tell the world what what we are doing
#
macro(vr_report feature)

	# Output feature name and underscore it in the next line
	message("\n${feature}")
	string(REGEX REPLACE "." "-" _underscores ${feature})
	message("${_underscores}\n")

	set(_args "${ARGN}")
	list(LENGTH _args _nargs)
	math(EXPR _nargs "${_nargs} - 1")
	foreach(_idx RANGE 0 ${_nargs} 2)

		# Items in the list come with a message first, then the variable name
		list(GET _args ${_idx} _msg)
		math(EXPR _idx2 "${_idx} + 1")
		list(GET _args ${_idx2} _varname)

		# We try to keep things up to 80 cols
		string(LENGTH ${_msg} _len)
		math(EXPR _nspaces "75 - ${_len}")
		string(RANDOM LENGTH ${_nspaces} _spaces)
		string(REGEX REPLACE "." " " _spaces "${_spaces}")
		string(CONCAT _msg "${_msg}" ${_spaces})
		message(" ${_msg} ${VR_HAS_${_varname}}")
	endforeach()
endmacro()

message("\nVELOCIraptor successfully configured with the following settings:")
vr_report("File formats"
          "HDF5" HDF5
          "nchilada" XDR)
<<<<<<< HEAD
vr_report("OpenMP-specifics"
          "OpenMP support" OPENMP)
=======
vr_report("Precision-specifics"
        "Long Integers" LONG_INT
        "Single precision floats" SINGLE_PRECISION)
vr_report("OpenMP-specifics"
        "OpenMP support" OPENMP)
>>>>>>> 0d74d623
vr_report("MPI-specifics"
          "MPI support" MPI
          "Reduce MPI memory overhead at the cost of extra CPU cycles" MPI_REDUCE
          "Use huge MPI domains" LARGE_MPI_DOMAIN)
vr_report(Gadget
          "Use longs IDs" GADGET_LONGID "Use double precision pos and vel" GADGET_DPOS
          "Use single precision mass" GADGET_SMASS "Use header type 2" GADGET_HEAD2
          "Use extra SPH information" GADGET_SPH_INFO "Use extra star information" GADGET_STAR_INFO
          "Use extra black hole information" GADGET_BH_INFO)
vr_report(Others
          "Activate black hole physics" USE_BH
          "Calculate local density dist. only for particles in field objects" STRUCTURE_DEN
          "Like above, but use particles inside field objects only for calclation" HALO_DEN
          "Used to run against simulations with a high resolution region" ZOOM_SIM
          "Activate SWIFT interface" USE_SWIFT_INTERFACE)
message("")
message("Compilation")
message("-----------")
message("")
message(" Include dirs: ${VR_INCLUDE_DIRS}")
message(" Macros defined: ${VR_DEFINES}")
message(" Libs: ${VR_LIBS}")
message(" C++ flags: ${VR_CXX_FLAGS}")
message(" Link flags: ${VR_LINK_FLAGS}")
message("")

# Are we part of an outside build (i.e., of a treefrog build)?
# If so, we want to let the caller know what to include
set(_export OFF)
get_directory_property(_hasParent PARENT_DIRECTORY)
if (_hasParent)
	set(_export ON)
endif()

include_directories(${VR_INCLUDE_DIRS})

# This provides us with the velociraptor library and the stf binary
add_subdirectory(src)

# Export the include directories, if necessary
# If building on our own, add the "doc" target
if (_export)
	set(VR_VERSION "${VR_VERSION_MAJOR}.${VR_VERSION_MINOR}" PARENT_SCOPE)
	set(VR_VERSION_MAJOR "${VR_VERSION_MAJOR}" PARENT_SCOPE)
	set(VR_VERSION_MINOR "${VR_VERSION_MINOR}" PARENT_SCOPE)
	set(VR_INCLUDE_DIRS "${VR_INCLUDE_DIRS}" PARENT_SCOPE)
	set(VR_DEFINES "${VR_DEFINES}" PARENT_SCOPE)
	set(VR_CXX_FLAGS "${VR_CXX_FLAGS}" PARENT_SCOPE)
	set(VR_LINK_FLAGS "${VR_LINK_FLAGS}" PARENT_SCOPE)
	set(VR_LIBS "${VR_LIBS}" PARENT_SCOPE)
	set(VR_DOC_DIRS "${VR_DOC_DIRS}" PARENT_SCOPE)
else()
	try_add_doc_target("${VR_DOC_DIRS}")
endif()<|MERGE_RESOLUTION|>--- conflicted
+++ resolved
@@ -39,17 +39,12 @@
 vr_option(HDF5 "Attempt to include HDF5 support in VELOCIraptor" ON)
 vr_option(XDR  "XDR input support (used by nchilada)" OFF)
 
-<<<<<<< HEAD
-# OpenMP options
-vr_option(OPENMP               "Attempt to include OpenMP support in VELOCIraptor" ON)
-=======
 # Precision options
 vr_option(SINGLE_PRECISION  "Use single point precision to store all properties and perform all calculations" OFF)
 vr_option(LONG_INT          "Use long ints to represent all integers. Needed if dealing with more than MAXINT number of particles" ON)
 
 # OpenMP options
 vr_option(OPENMP           "Attempt to include OpenMP support in VELOCIraptor" ON)
->>>>>>> 0d74d623
 
 # MPI options
 vr_option(MPI               "Attempt to include MPI support in VELOCIraptor" ON)
@@ -100,9 +95,6 @@
 if (VR_USE_BH)
 	set(NBODY_USE_BH ON)
 endif()
-if (VR_OPENMP)
-	set(NBODY_OPENMP ON)
-endif()
 if (VR_LONG_INT)
 	set(NBODY_LONG_INT ON)
 endif()
@@ -133,15 +125,11 @@
 
 vr_option_defines(XDR                       USEXDR)
 
-<<<<<<< HEAD
-vr_option_defines(OPENMP                    USEOPENMP)
-=======
 vr_option_defines(SINGLE_PRECISION          SINGLEPRECISION)
 vr_option_defines(LONG_INT                  LONGINT)
 
 vr_option_defines(OPENMP                    USEOPENMP)
 
->>>>>>> 0d74d623
 vr_option_defines(MPI_REDUCE                MPIREDUCEMEM)
 vr_option_defines(LARGE_MPI_DOMAIN          HUGEMPI)
 
@@ -302,16 +290,11 @@
 vr_report("File formats"
           "HDF5" HDF5
           "nchilada" XDR)
-<<<<<<< HEAD
-vr_report("OpenMP-specifics"
-          "OpenMP support" OPENMP)
-=======
 vr_report("Precision-specifics"
         "Long Integers" LONG_INT
         "Single precision floats" SINGLE_PRECISION)
 vr_report("OpenMP-specifics"
         "OpenMP support" OPENMP)
->>>>>>> 0d74d623
 vr_report("MPI-specifics"
           "MPI support" MPI
           "Reduce MPI memory overhead at the cost of extra CPU cycles" MPI_REDUCE

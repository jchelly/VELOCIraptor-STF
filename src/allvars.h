/*! \file allvars.h
 *  \brief declares global variables.
 *
 *  This file declares all global variables and structures. Further variables should be added here, and declared as
 *  \e \b extern. The actual existence of these variables is provided by the file \ref allvars.cxx. To produce
 *  \ref allvars.cxx from \ref allvars.h, do the following:
 *
 *     \arg Erase all \#define's, typedef's, and enum's
 *     \arg add \#include "allvars.h", delete the \#ifndef ALLVARS_H conditional
 *     \arg delete all keywords 'extern'
 *     \arg delete all struct definitions enclosed in {...}, e.g.
 *        "extern struct global_data_all_processes {....} All;"
 *        becomes "struct global_data_all_processes All;"
 */

#ifndef ALLVARS_H
#define ALLVARS_H

#include <cstdio>
#include <cstdlib>
#include <iostream>
#include <iomanip>
#include <fstream>
#include <cmath>
#include <string>
#include <vector>
#include <algorithm>
#include <getopt.h>
#include <sys/stat.h>
#include <sys/timeb.h>

#include <gsl/gsl_heapsort.h>
#include <gsl/gsl_errno.h>
#include <gsl/gsl_math.h>
#include <gsl/gsl_roots.h>


///\name Include for NBodyFramework library.
//@{
///nbody code
#include <NBody.h>
///Math code
#include <NBodyMath.h>
///Binary KD-Tree code
#include <KDTree.h>
///Extra routines that analyze a distribution of particles
#include <Analysis.h>
//@}

// ///\name for checking the endian of floats
//#include <endianutils.h>

///if using OpenMP API
#ifdef USEOPENMP
#include <omp.h>
#include "ompvar.h"
#endif

///if using HDF API
#ifdef USEHDF
#include "H5Cpp.h"
#ifndef H5_NO_NAMESPACE
using namespace H5;
#endif
#endif

///if using ADIOS API
#ifdef USEADIOS
#include "adios.h"
#endif

//#include "swiftinterface.h"
//
//using namespace Swift;
using namespace std;
using namespace Math;
using namespace NBody;

//-- Structures and external variables

/// \defgroup PARTTYPES Particle types
//@{
#define  GASTYPE 0
#define  DARKTYPE 1
#define  DARK2TYPE 2
#define  DARK3TYPE 3
#define  STARTYPE 4
#define  BHTYPE 5
#define  WINDTYPE 6
#define  NPARTTYPES 7
//number of baryon types +1, to store all baryons
#define  NBARYONTYPES 5
//@}

/// \defgroup SEARCHTYPES Specify particle type to be searched, all, dm only, separate
//@{
#define  PSTALL 1
#define  PSTDARK 2
#define  PSTSTAR 3
#define  PSTGAS 4
#define  PSTBH 5
#define  PSTNOBH 6
//@}

/// \defgroup STRUCTURETYPES Specific structure type, allow for other types beside HALO
//@{
/// \todo note that here I have set background group type to a halo structure type but that can be changed
#define HALOSTYPE 10
#define HALOCORESTYPE 5
#define WALLSTYPE 1
#define VOIDSTYPE 2
#define FILAMENTSTYPE 3
#define BGTYPE 10
#define GROUPNOPARENT -1
#define FOF3DTYPE 7
#define FOF3DGROUP -2
//@}

/// \defgroup FOFTYPES FOF search types
//@{
//subsets made
///call \ref FOFStreamwithprob
#define  FOFSTPROB 1
///6D FOF search but only with outliers
#define  FOF6DSUBSET 7
///like \ref FOFStreamwithprob search but search is limited to nearest physical neighbours
#define  FOFSTPROBNN 9
///like \ref FOFStreamwithprob search but here linking length adjusted by velocity offset, smaller lengths for larger velocity offsets
#define  FOFSTPROBLX 10
///like \ref FOFSTPROBLX but for NN search
#define  FOFSTPROBNNLX 11
///like \ref FOFSTPROBNN but there is not linking length applied just use nearest neighbours
#define  FOFSTPROBNNNODIST 12
//for iterative method with FOFStreamwithprob
//#define  FOFSTPROBIT 13
#define  FOFSTPROBSCALEELL 13
//#define  FOFSTPROBIT 13
#define  FOFSTPROBSCALEELLNN 14
//solely phase-space tensor core growth substructure search
#define  FOF6DCORE 6

///phase-space FOF but no subset produced
#define  FOFSTNOSUBSET 2
///no subsets made, just 6d (with each 6dfof search using 3d fof velocity dispersion,)
#define  FOF6DADAPTIVE 3
///6d fof but only use single velocity dispersion from largest 3d fof object
#define  FOF6D 4
///3d search
#define  FOF3D 5
//@}

/// \defgroup INTERATIVESEARCHPARAMS for iterative subsubstructure search
//@{
/// this is minimum particle number size for a subsearch to proceed whereby substructure split up into CELLSPLITNUM new cells
#define  MINCELLSIZE 100
#define  CELLSPLITNUM 8
#define  MINSUBSIZE MINCELLSIZE*CELLSPLITNUM
#define  MAXSUBLEVEL 8
/// maximum fraction a cell can take of a halo
#define  MAXCELLFRACTION 0.1
//@}

///\defgroup GRIDTYPES Type of Grid structures
//@{
#define  PHYSENGRID 1
#define  PHASEENGRID 2
#define  PHYSGRID 3
//@}

/// \name Max number of neighbouring cells used in interpolation of background velocity field.
//@{

//if cells were cubes this would be all the neighbours that full enclose the cube, 6 faces+20 diagonals
//using daganoals may not be ideal. Furthermore, code using adaptive grid that if effectively produces
//cell that are rectangular prisms. Furthermore, not all cells will share a boundary with another cell.
//So just consider "faces".
#define MAXNGRID 6

//@}

///\defgroup INPUTTYPES defining types of input
//@{
#define  NUMINPUTS 5
#define  IOGADGET 1
#define  IOHDF 2
#define  IOTIPSY 3
#define  IORAMSES 4
#define  IONCHILADA 5
//@}


///\defgroup OUTPUTTYPES defining format types of output
//@{
#define OUTASCII 0
#define OUTBINARY 1
#define OUTHDF 2
#define OUTADIOS 3
//@}

/// \name For Unbinding
//@{

///number below which just use PP calculation for potential, which occurs roughly at when n~2*log(n) (from scaling of n^2 vs n ln(n) for PP vs tree and factor of 2 is
///for extra overhead in producing tree. For reasonable values of n (>100) this occurs at ~100. Here to account for extra memory need for tree, we use n=3*log(n) or 150
#define UNBINDNUM 150
///when unbinding check to see if system is bound and least bound particle is also bound
#define USYSANDPART 0
///when unbinding check to see if least bound particle is also bound
#define UPART 1
///use the bulk centre of mass velocity to define velocity reference frame when determining if particle bound
#define CMVELREF 0
///use the particle at potential minimum. Issues if too few particles used as particles will move in and out of deepest point of the potential well
#define POTREF 1
///use Centre-of-mass to caculate Properties
#define PROPREFCM 0
///use most bound particle to calculate properties
#define PROPREFMBP 1
///use minimum potential particle to calculat properties
#define PROPREFMINPOT 2

//@}

/// \name For Tree potential calculation
//@{

///leafflag indicating in tree-calculation of potential, reached a leaf node that does not satisfy mono-pole approx
#define leafflag 1
///split flag means node not used as subcells are searched
#define splitflag -1
///cellflag means a node that is not necessarily a leaf node can be approximated by mono-pole
#define cellflag 0

//@}

/// \defgroup OMPLIMS For determining whether loop contains enough for openm to be worthwhile.
//@{
#ifndef USEOPENMP
#define ompsearchnum 50000
#define ompunbindnum 1000
#define ompperiodnum 50000
#define omppropnum 50000
#endif
//@}

/// \defgroup PROPLIMS Particle limits for calculating properties
//@{
#define PROPNFWMINNUM 100
#define PROPCMMINNUM 10
#define PROPROTMINNUM 10
#define PROPMORPHMINNUM 10
//@}

///\name halo id modifers used with current snapshot value to make temporally unique halo identifiers
#ifdef LONGINT
#define HALOIDSNVAL 1000000000000L
#else
#define HALOIDSNVAL 1000000
#endif

///\defgroup radial profile parameters
//@{
#define PROFILERNORMPHYS 0
#define PROFILERNORMR200CRIT 1
#define PROFILERBINTYPELOG 0
//@}

///\defgroup GASPARAMS Useful constants for gas
//@{
///mass of helium relative to hydrogen
#define M_HetoM_H 4.0026
//@}


/// Structure stores unbinding information
struct UnbindInfo
{
    ///\name flag whether unbind groups, keep bg potential when unbinding, type of unbinding and reference frame
    //@{
    int unbindflag,bgpot,unbindtype,cmvelreftype;
    //@}
    ///boolean as to whether code calculate potentials or potentials are externally provided
    bool icalculatepotential;
    ///fraction of potential energy that kinetic energy is allowed to be and consider particle bound
    Double_t Eratio;
    ///minimum bound mass fraction
    Double_t minEfrac;
    ///when to recalculate kinetic energies if cmvel has changed enough
    Double_t cmdelta;
    ///maximum fraction of particles to remove when unbinding in one given unbinding step
    Double_t maxunbindfrac;
    ///Maximum fraction of particles that can be considered unbound before group removed entirely
    Double_t maxunboundfracforiterativeunbind;
    ///Max allowed unbound fraction to speed up unbinding
    Double_t maxallowedunboundfrac;

    ///minimum number of particles to use to calculate reference frame if using particles around deepest potential well as reference frame
    Int_t Npotref;
    ///fraction of number of particles to use to calculate reference frame if using particles around deepest potential well as reference frame
    Double_t fracpotref;
    ///\name gravity and tree potential calculation;
    //@{
    int BucketSize;
    Double_t TreeThetaOpen;
    ///softening length
    Double_t eps;
    //@}
    UnbindInfo(){
        icalculatepotential=true;
        unbindflag=0;
        bgpot=1;
        unbindtype=UPART;
        cmvelreftype=CMVELREF;
        cmdelta=0.02;
        Eratio=1.0;
        minEfrac=1.0;
        BucketSize=8;
        TreeThetaOpen=0.5;
        eps=0.0;
        Npotref=20;
        fracpotref=1.0;
        maxunbindfrac=0.5;
        maxunboundfracforiterativeunbind=0.95;
        maxallowedunboundfrac=0.025;
    }
};

/// Structure stores information used when calculating bulk (sub)structure properties
/// which is used in \ref substructureproperties.cxx
struct PropInfo
{
    //interate till this much mass in contained in a spherical region to calculate cm quantities
    Double_t cmfrac,cmadjustfac;

    PropInfo(){
        cmfrac=0.1;
        cmadjustfac=0.7;
    }
};

/* Structure to hold the location of a top-level cell. */
struct cell_loc {

    /* Coordinates x,y,z */
    double loc[3];

};

/// Options structure stores useful variables that have user determined values which are altered by \ref GetArgs in \ref ui.cxx
struct Options
{
    ///\name filenames
    //@{
    char *fname,*outname,*smname,*pname,*gname;
    char *ramsessnapname;
    //@}
    ///input format
    int inputtype;
    ///number of snapshots
    int num_files,snum;
    ///if parallel reading, number of files read in parallel
    int nsnapread;
    ///for output, specify the formats, ie. many separate files
    int iseparatefiles;
    ///for output specify the format HDF, binary or ascii \ref OUTHDF, \ref OUTBINARY, \ref OUTASCII
    int ibinaryout;
    ///for extended output allowing extraction of particles
    int iextendedoutput;
    /// output extra fields in halo properties
    int iextrahalooutput;
    /// calculate and output extra gas fields
    int iextragasoutput;
    /// calculate and output extra star fields
    int iextrastaroutput;
    /// calculate and output extra star fields
    int iextrabhoutput;
    /// calculate subind like properties
    int isubfindproperties;
<<<<<<< HEAD
=======
    ///for output, produce subfind like format
    int isubfindoutput;
>>>>>>> a73f9e1b

    ///disable particle id related output like fof.grp or catalog_group data. Useful if just want halo properties
    ///and not interested in tracking. Code writes halo properties catalog and exits.
    int inoidoutput;
    ///return propery data in in comoving little h units instead of standard physical units
    int icomoveunit;
    /// input is a cosmological simulation so can use box sizes, cosmological parameters, etc to set scales
    int icosmologicalin;
    /// input buffer size when reading data
    long int inputbufsize;
    /// mpi paritcle buffer size when sending input particle information
    long int mpiparticletotbufsize,mpiparticlebufsize;
    /// mpi factor by which to multiple the memory allocated, ie: buffer region
    /// to reduce likelihood of having to expand/allocate new memory
    Double_t mpipartfac;

    /// run FOF using OpenMP
    int iopenmpfof;
    /// size of openmp FOF region
    int openmpfofsize;

    ///\name length,m,v,grav conversion units
    //@{
    Double_t lengthinputconversion, massinputconversion, energyinputconversion, velocityinputconversion;
    Double_t SFRinputconversion, metallicityinputconversion, stellarageinputconversion;
    int istellaragescalefactor;
    Double_t G;
    Double_t lengthtokpc, velocitytokms, masstosolarmass, energyperunitmass, timetoseconds;
    Double_t SFRtosolarmassperyear, stellaragetoyrs, metallicitytosolar;
    //@}
    ///period (comove)
    Double_t p;
    ///\name scale factor, Hubunit, h, cosmology, virial density. These are used if linking lengths are scaled or trying to define virlevel using the cosmology
    //@{
    Double_t a,H,h;
    Double_t Omega_m, Omega_b, Omega_cdm, Omega_Lambda, Omega_k, Omega_r, Omega_nu, Omega_de, w_de;
    Double_t rhocrit, rhobg, virlevel, virBN98;
    int comove;
    /// to store the internal code unit to kpc and the distance^2 of 30 kpc, and 50 kpc
    Double_t lengthtokpc30pow2, lengthtokpc50pow2;
    //@}

    ///to store number of each particle types so that if only searching one particle type, assumes order of gas, dark (halo, disk,bulge), star, special or sink for pfof tipsy style output
    Int_t numpart[NPARTTYPES];

    ///\name parameters that control the local and average volumes used to calculate the local velocity density and the mean field, also the size of the leafnode in the kd-tree used when searching the tree for fof neighbours
    //@{
    int iLocalVelDenApproxCalcFlag;
    int Nvel, Nsearch, Bsize;
    Int_t Ncell;
    Double_t Ncellfac;
    //@}
    ///minimum group size
    int MinSize;
    ///allows for field halos to have a different minimum size
    int HaloMinSize;
    ///Significance parameter for groups
    Double_t siglevel;

    ///whether to search for substructures at all
    int iSubSearch;
    ///type of search
    int foftype,fofbgtype;
    ///grid type, physical, physical+entropy splitting criterion, phase+entropy splitting criterion. Note that this parameter should not be changed from the default value
    int gridtype;
    ///flag indicating search all particle types or just dark matter
    int partsearchtype;
    ///flag indicating a separate baryonic search is run, looking for all particles that are associated in phase-space
    ///with dark matter particles that belong to a structure
    int iBaryonSearch;
    ///flag indicating if move to CM frame for substructure search
    int icmrefadjust;
    /// flag indicating if CM is interated shrinking spheres
    int iIterateCM;
    /// flag to sort output particle lists by binding energy (or potential if not on)
    int iSortByBindingEnergy;
    /// what reference position to use when calculating Properties
    int iPropertyReferencePosition;
<<<<<<< HEAD
=======
    /// what particle type is used to define reference position
    int ParticleTypeForRefenceFrame;
>>>>>>> a73f9e1b


    ///threshold on particle ELL value, normalized logarithmic distance from predicted maxwellian velocity density.
    Double_t ellthreshold;
    ///\name fofstream search parameters
    //@{
    Double_t thetaopen,Vratio,ellphys;
    //@}
    ///fof6d search parameters
    Double_t ellvel;
    ///scaling for ellphs and ellvel
    Double_t ellxscale,ellvscale;
    ///flag to use iterative method
    int iiterflag;
    ///\name factors used to multiply the input values to find initial candidate particles and for mergering groups in interative search
    //@{
    Double_t ellfac,ellxfac,vfac,thetafac,nminfac;
    Double_t fmerge;
    //@}
    ///factors to alter halo linking length search (related to substructure search)
    //@{
    Double_t ellhalophysfac,ellhalovelfac;
    //@}
    ///\name parameters related to 3DFOF search & subsequent 6DFOF search
    //@{
    Double_t ellhalo3dxfac;
    Double_t ellhalo6dxfac;
    Double_t ellhalo6dvfac;
    int iKeepFOF;
    Int_t num3dfof;
    //@}
    //@{
    ///\name factors used to check for halo mergers, large background substructures and store the velocity scale when searching for associated baryon substructures
    //@{
    Double_t HaloMergerSize,HaloMergerRatio,HaloSigmaV,HaloVelDispScale,HaloLocalSigmaV;
    Double_t fmergebg;
    //@}
    ///flag indicating a single halo is passed or must run search for FOF haloes
    Int_t iSingleHalo;
    ///flag indicating haloes are to be check for self-boundness after being searched for substructure
    Int_t iBoundHalos;
    /// store denv ratio statistics
    //@{
    int idenvflag;
    Double_t denvstat[3];
    //@}
    ///verbose output flag
    int iverbose;
    ///whether or not to write a fof.grp tipsy like array file
    int iwritefof;
    ///whether mass properties for field objects are inclusive
    int iInclusiveHalo;

    ///if no mass value stored then store global mass value
    Double_t MassValue;

    ///structure that contains variables for unbinding
    UnbindInfo uinfo;
    ///structure that contains variables for property calculation
    PropInfo pinfo;

    ///effective resolution for zoom simulations
    Int_t Neff;

    ///if during substructure search, want to also search for larger substructures
    //using the more time consuming local velocity calculations (partly in lieu of using the faster core search)
    int iLargerCellSearch;

    ///\name extra stuff for halo merger check and identification of multiple halo core and flag for fully adaptive linking length using number density of candidate objects
    //@{
    /// run halo core search for mergers
    int iHaloCoreSearch;
    ///maximum sublevel at which we search for phase-space cores
    int maxnlevelcoresearch;
    ///parameters associated with phase-space search for cores of mergers
    Double_t halocorexfac, halocorevfac, halocorenfac, halocoresigmafac;
    ///x and v space linking lengths calculated for each object
    int iAdaptiveCoreLinking;
    ///use phase-space tensor core assignment
    int iPhaseCoreGrowth;
    ///number of iterations
    int halocorenumloops;
    ///factor by which one multiples the configuration space dispersion when looping for cores
    Double_t halocorexfaciter;
    ///factor by which one multiples the velocity space dispersion when looping for cores
    Double_t halocorevfaciter;
    ///factor by which one multiples the min num when looping for cores
    Double_t halocorenumfaciter;
    ///factor by which a core must be seperated from main core in phase-space in sigma units
    Double_t halocorephasedistsig;
    //@}
    ///for storing a snapshot value to make halo ids unique across snapshots
    long long snapshotvalue;

    ///\name for reading gadget info with lots of extra sph, star and bh blocks
    //@{
    int gnsphblocks,gnstarblocks,gnbhblocks;
    //@}

    /// \name Extra HDF flags indicating the existence of extra baryonic/dm particle types
    //@{
    /// input naming convention
    int ihdfnameconvention;
    /// input contains star particles
    int iusestarparticles;
    /// input contains black hole/sink particles
    int iusesinkparticles;
    /// input contains wind particles
    int iusewindparticles;
    /// input contains tracer particles
    int iusetracerparticles;
    /// input contains extra dark type particles
    int iuseextradarkparticles;
    //@}

    /// if want full spherical overdensity, factor by which size is multiplied to get
    ///bucket of particles
    Double_t SphericalOverdensitySeachFac;
    ///minimum enclosed mass on which to base SO calculations, <1
    Double_t SphericalOverdensityMinHaloFac;
    ///if want to the particle IDs that are within the SO overdensity of a halo
    int iSphericalOverdensityPartList;
    /// \name Extra variables to store information useful in zoom simluations
    //@{
    /// store the lowest dark matter particle mass
    Double_t zoomlowmassdm;
    //@}

    ///\name extra runtime flags
    //@{
    ///scale lengths. Useful if searching single halo system and which to automatically scale linking lengths
    int iScaleLengths;

    /// \name Swift/Metis related quantitites
    //@{
    //Swift::siminfo swiftsiminfo;

    double spacedimension[3];

    /* Number of top-level cells. */
    int numcells;

    /* Number of top-level cells in each dimension. */
    int numcellsperdim;

    /* Locations of top-level cells. */
    cell_loc *cellloc;

    /*! Top-level cell width. */
    double cellwidth[3];

    /*! Inverse of the top-level cell width. */
    double icellwidth[3];

    /*! Holds the node ID of each top-level cell. */
    const int *cellnodeids;
    //@}

    /// \name options related to calculation of aperture/profile
    //@{
    int iaperturecalc;
    int aperturenum;
    vector<Double_t> aperture_values_kpc;
    vector<string> aperture_names_kpc;
    int iprofilecalc, iprofilenorm, iprofilebintype;
    int profilenbins;
    int iprofilecumulative;
    string profileradnormstring;
    vector<Double_t> profile_bin_edges;
    //@}

    /// \name options related to calculation of arbitrary overdensities masses, radii, angular momentum
    //@{
    int SOnum;
    vector<Double_t> SOthresholds_values_crit;
    vector<string> SOthresholds_names_crit;
    //@}

    /// \name options related to calculating star forming gas quantities
    //@{
    Double_t gas_sfr_threshold;
    //@}

    Options()
    {
        lengthinputconversion = 1.0;
        massinputconversion = 1.0;
        velocityinputconversion = 1.0;
        SFRinputconversion = 1.0;
        metallicityinputconversion = 1.0;
        energyinputconversion = 1.0;
        stellarageinputconversion =1.0;
        istellaragescalefactor = 1;

        G = 1.0;
        p = 0.0;

        a = 1.0;
        H = 0.;
        h = 1.0;
        Omega_m = 1.0;
        Omega_Lambda = 0.0;
        Omega_b = 0.0;
        Omega_cdm = Omega_m;
        Omega_k = 0;
        Omega_r = 0.0;
        Omega_nu = 0.0;
        Omega_de = 0.0;
        w_de = -1.0;
        rhobg = 1.0;
        virlevel = -1;
        comove=0;
        H=100.0;//value of Hubble flow in h 1 km/s/Mpc
        MassValue=1.0;

        inputtype=IOGADGET;

        num_files=1;
        nsnapread=1;

        fname=outname=smname=pname=gname=outname=NULL;

        Bsize=32;
        Nvel=32;
        Nsearch=256;
        Ncellfac=0.01;

        iSubSearch=1;
        partsearchtype=PSTALL;
        for (int i=0;i<NPARTTYPES;i++)numpart[i]=0;
        foftype=FOFSTPROB;
        gridtype=PHYSENGRID;
        fofbgtype=FOF6D;
        idenvflag=0;
        iBaryonSearch=0;
        icmrefadjust=1;
        iIterateCM = 1;
        iLocalVelDenApproxCalcFlag = 1 ;

        Neff=-1;


        ellthreshold=1.5;
        thetaopen=0.05;
        Vratio=1.25;
        ellphys=0.2;
        MinSize=20;
        HaloMinSize=-1;
        siglevel=2.0;
        ellvel=0.5;
        ellxscale=ellvscale=1.0;
        ellhalophysfac=ellhalovelfac=1.0;
        ellhalo6dxfac=1.0;
        ellhalo6dvfac=1.25;
        ellhalo3dxfac=-1.0;

        iiterflag=0;
        ellfac=2.5;
        ellxfac=3.0;
        vfac=1.0;
        thetafac=1.0;
        nminfac=0.5;
        fmerge=0.25;

        HaloMergerSize=10000;
        HaloMergerRatio=0.2;
        HaloVelDispScale=0;
        fmergebg=0.5;
        iSingleHalo=0;
        iBoundHalos=0;
        iInclusiveHalo=0;
        iKeepFOF=0;
        iSortByBindingEnergy=1;
        iPropertyReferencePosition=PROPREFCM;
<<<<<<< HEAD
=======
        ParticleTypeForRefenceFrame=-1;
>>>>>>> a73f9e1b

        iLargerCellSearch=0;

        iHaloCoreSearch=0;
        iAdaptiveCoreLinking=0;
        iPhaseCoreGrowth=1;
        maxnlevelcoresearch=5;
        halocorexfac=0.5;
        halocorevfac=2.0;
        halocorenfac=0.1;
        halocoresigmafac=2.0;
        halocorenumloops=3;
        halocorexfaciter=0.75;
        halocorevfaciter=0.75;
        halocorenumfaciter=1.0;
        halocorephasedistsig=2.0;

        iverbose=0;
        iwritefof=0;
        iseparatefiles=0;
        ibinaryout=0;
        iextendedoutput=0;
        isubfindoutput=0;
        inoidoutput=0;
        icomoveunit=0;
        icosmologicalin=1;

        iextrahalooutput=0;
        iextragasoutput=0;
        iextrastaroutput=0;
        isubfindproperties=0;


        iusestarparticles=1;
        iusesinkparticles=1;
        iusewindparticles=0;
        iusetracerparticles=0;
#ifdef HIGHRES
        iuseextradarkparticles=1;
#else
        iuseextradarkparticles=0;
#endif

        snapshotvalue=0;

        gnsphblocks=4;
        gnstarblocks=2;
        gnbhblocks=2;

        iScaleLengths=0;

        inputbufsize=100000;

        mpiparticletotbufsize=-1;
        mpiparticlebufsize=-1;

        lengthtokpc=-1.0;
        velocitytokms=-1.0;
        masstosolarmass=-1.0;
#if defined(GASON) || defined(STARON) || defined(BHON)
        SFRtosolarmassperyear=-1.0;
        stellaragetoyrs=-1.0;
        metallicitytosolar=-1.0;
#endif


        lengthtokpc30pow2=30.0*30.0;
        lengthtokpc50pow2=50.0*50.0;

        SphericalOverdensitySeachFac=2.5;
        SphericalOverdensityMinHaloFac=0.05;
        iSphericalOverdensityPartList=0;

        mpipartfac=0.1;
#if USEHDF
        ihdfnameconvention=-1;
#endif
        iaperturecalc=0;
        aperturenum=0;

        iprofilecalc=0;
        iprofilenorm=PROFILERNORMR200CRIT;
        iprofilebintype=PROFILERBINTYPELOG;
        iprofilecumulative=0;
        profilenbins=0;
#ifdef USEOPENMP
        iopenmpfof = 1;
        openmpfofsize = ompfofsearchnum;
#endif
    }
};

struct ConfigInfo{
    //list the name of the info
    vector<string> nameinfo;
    //vector<float> datainfo;
    vector<string> datainfo;
    //vector<int> datatype;
    ConfigInfo(Options &opt){
        //if compiler is super old and does not have at least std 11 implementation to_string does not exist
#ifndef OLDCCOMPILER
        //general search operations
        nameinfo.push_back("Particle_search_type");
        datainfo.push_back(to_string(opt.partsearchtype));
        nameinfo.push_back("FoF_search_type");
        datainfo.push_back(to_string(opt.foftype));
        nameinfo.push_back("FoF_Field_search_type");
        datainfo.push_back(to_string(opt.fofbgtype));
        nameinfo.push_back("Search_for_substructure");
        datainfo.push_back(to_string(opt.iSubSearch));
        nameinfo.push_back("Keep_FOF");
        datainfo.push_back(to_string(opt.iKeepFOF));
        nameinfo.push_back("Iterative_searchflag");
        datainfo.push_back(to_string(opt.iiterflag));
        nameinfo.push_back("Unbind_flag");
        datainfo.push_back(to_string(opt.uinfo.unbindflag));
        nameinfo.push_back("Baryon_searchflag");
        datainfo.push_back(to_string(opt.iBaryonSearch));
        nameinfo.push_back("CMrefadjustsubsearch_flag");
        datainfo.push_back(to_string(opt.icmrefadjust));
        nameinfo.push_back("Halo_core_search");
        datainfo.push_back(to_string(opt.iHaloCoreSearch));
        nameinfo.push_back("Use_adaptive_core_search");
        datainfo.push_back(to_string(opt.iAdaptiveCoreLinking));
        nameinfo.push_back("Use_phase_tensor_core_growth");
        datainfo.push_back(to_string(opt.iPhaseCoreGrowth));

        //local field parameters
        nameinfo.push_back("Cell_fraction");
        datainfo.push_back(to_string(opt.Ncellfac));
        nameinfo.push_back("Grid_type");
        datainfo.push_back(to_string(opt.gridtype));
        nameinfo.push_back("Nsearch_velocity");
        datainfo.push_back(to_string(opt.Nvel));
        nameinfo.push_back("Nsearch_physical");
        datainfo.push_back(to_string(opt.Nsearch));

        //substructure search parameters
        nameinfo.push_back("Outlier_threshold");
        datainfo.push_back(to_string(opt.ellthreshold));
        nameinfo.push_back("Significance_level");
        datainfo.push_back(to_string(opt.siglevel));
        nameinfo.push_back("Velocity_ratio");
        datainfo.push_back(to_string(opt.Vratio));
        nameinfo.push_back("Velocity_opening_angle");
        datainfo.push_back(to_string(opt.thetaopen));
        ///\todo this configuration option will be deprecated. Replaced by Substructure_physical_linking_length
        //nameinfo.push_back("Physical_linking_length");
        //datainfo.push_back(to_string(opt.ellphys));
        nameinfo.push_back("Substructure_physical_linking_length");
        datainfo.push_back(to_string(opt.ellphys));
        nameinfo.push_back("Velocity_linking_length");
        datainfo.push_back(to_string(opt.ellvel));
        nameinfo.push_back("Minimum_size");
        datainfo.push_back(to_string(opt.MinSize));

        //field object specific searches
        nameinfo.push_back("Minimum_halo_size");
        datainfo.push_back(to_string(opt.HaloMinSize));
        ///\todo this configuration option will be deprecated. Replaced by Halo_3D_physical_linking_length
        //nameinfo.push_back("Halo_linking_length_factor");
        //datainfo.push_back(to_string(opt.ellhalophysfac));
        nameinfo.push_back("Halo_3D_linking_length");
        datainfo.push_back(to_string(opt.ellhalo3dxfac));
        nameinfo.push_back("Halo_velocity_linking_length_factor");
        datainfo.push_back(to_string(opt.ellhalovelfac));

        //specific to 6DFOF field search
        nameinfo.push_back("Halo_6D_linking_length_factor");
        datainfo.push_back(to_string(opt.ellhalo6dxfac));
        nameinfo.push_back("Halo_6D_vel_linking_length_factor");
        datainfo.push_back(to_string(opt.ellhalo6dvfac));

        //specific search for 6d fof core searches
        nameinfo.push_back("Halo_core_ellx_fac");
        datainfo.push_back(to_string(opt.halocorexfac));
        nameinfo.push_back("Halo_core_ellv_fac");
        datainfo.push_back(to_string(opt.halocorevfac));
        nameinfo.push_back("Halo_core_ncellfac");
        datainfo.push_back(to_string(opt.halocorenfac));
        nameinfo.push_back("Halo_core_adaptive_sigma_fac");
        datainfo.push_back(to_string(opt.halocoresigmafac));
        nameinfo.push_back("Halo_core_num_loops");
        datainfo.push_back(to_string(opt.halocorenumloops));
        nameinfo.push_back("Halo_core_loop_ellx_fac");
        datainfo.push_back(to_string(opt.halocorexfaciter));
        nameinfo.push_back("Halo_core_loop_ellv_fac");
        datainfo.push_back(to_string(opt.halocorevfaciter));
        nameinfo.push_back("Halo_core_loop_elln_fac");
        datainfo.push_back(to_string(opt.halocorenumfaciter));
        nameinfo.push_back("Halo_core_phase_significance");
        datainfo.push_back(to_string(opt.halocorephasedistsig));


        //for changing factors used in iterative search
        nameinfo.push_back("Iterative_threshold_factor");
        datainfo.push_back(to_string(opt.ellfac));
        nameinfo.push_back("Iterative_linking_length_factor");
        datainfo.push_back(to_string(opt.ellxfac));
        nameinfo.push_back("Iterative_Vratio_factor");
        datainfo.push_back(to_string(opt.vfac));
        nameinfo.push_back("Iterative_ThetaOp_factor");
        datainfo.push_back(to_string(opt.thetafac));

        //for changing effective resolution when rescaling linking lengh
        nameinfo.push_back("Effective_resolution");
        datainfo.push_back(to_string(opt.Neff));

        //for changing effective resolution when rescaling linking lengh
        nameinfo.push_back("Singlehalo_search");
        datainfo.push_back(to_string(opt.iSingleHalo));

        //units, cosmology
        nameinfo.push_back("Length_unit");
        datainfo.push_back(to_string(opt.lengthinputconversion));
        nameinfo.push_back("Velocity_unit");
        datainfo.push_back(to_string(opt.velocityinputconversion));
        nameinfo.push_back("Mass_unit");
        datainfo.push_back(to_string(opt.massinputconversion));
        nameinfo.push_back("Length_input_unit_conversion_to_output_unit");
        datainfo.push_back(to_string(opt.lengthinputconversion));
        nameinfo.push_back("Velocity_input_unit_conversion_to_output_unit");
        datainfo.push_back(to_string(opt.velocityinputconversion));
        nameinfo.push_back("Mass_input_unit_conversion_to_output_unit");
        datainfo.push_back(to_string(opt.massinputconversion));
        nameinfo.push_back("Star_formation_rate_input_unit_conversion_to_output_unit");
        datainfo.push_back(to_string(opt.SFRinputconversion));
        nameinfo.push_back("Metallicity_input_unit_conversion_to_output_unit");
        datainfo.push_back(to_string(opt.metallicityinputconversion));
        nameinfo.push_back("Stellar_age_input_is_cosmological_scalefactor");
        datainfo.push_back(to_string(opt.istellaragescalefactor));
        nameinfo.push_back("Hubble_unit");
        datainfo.push_back(to_string(opt.H));
        nameinfo.push_back("Gravity");
        datainfo.push_back(to_string(opt.G));
        nameinfo.push_back("Mass_value");
        datainfo.push_back(to_string(opt.MassValue));
        nameinfo.push_back("Length_unit_to_kpc");
        datainfo.push_back(to_string(opt.lengthtokpc));
        nameinfo.push_back("Velocity_to_kms");
        datainfo.push_back(to_string(opt.velocitytokms));
        nameinfo.push_back("Mass_to_solarmass");
        datainfo.push_back(to_string(opt.masstosolarmass));
        nameinfo.push_back("Star_formation_rate_to_solarmassperyear");
        datainfo.push_back(to_string(opt.SFRtosolarmassperyear));
        nameinfo.push_back("Metallicity_to_solarmetallicity");
        datainfo.push_back(to_string(opt.metallicitytosolar));
        nameinfo.push_back("Stellar_age_to_yr");
        datainfo.push_back(to_string(opt.stellaragetoyrs));

        nameinfo.push_back("Period");
        datainfo.push_back(to_string(opt.p));
        nameinfo.push_back("Scale_factor");
        datainfo.push_back(to_string(opt.a));
        nameinfo.push_back("h_val");
        datainfo.push_back(to_string(opt.h));
        nameinfo.push_back("Omega_m");
        datainfo.push_back(to_string(opt.Omega_m));
        nameinfo.push_back("Omega_Lambda");
        datainfo.push_back(to_string(opt.Omega_Lambda));
        nameinfo.push_back("Critical_density");
        datainfo.push_back(to_string(opt.rhobg));
        nameinfo.push_back("Virial_density");
        datainfo.push_back(to_string(opt.virlevel));
        nameinfo.push_back("Omega_cdm");
        datainfo.push_back(to_string(opt.Omega_cdm));
        nameinfo.push_back("Omega_b");
        datainfo.push_back(to_string(opt.Omega_b));
        nameinfo.push_back("Omega_r");
        datainfo.push_back(to_string(opt.Omega_r));
        nameinfo.push_back("Omega_nu");
        datainfo.push_back(to_string(opt.Omega_nu));
        nameinfo.push_back("Omega_DE");
        datainfo.push_back(to_string(opt.Omega_de));
        nameinfo.push_back("w_of_DE");
        datainfo.push_back(to_string(opt.w_de));

        //unbinding
        nameinfo.push_back("Softening_length");
        datainfo.push_back(to_string(opt.uinfo.eps));
        nameinfo.push_back("Allowed_kinetic_potential_ratio");
        datainfo.push_back(to_string(opt.uinfo.Eratio));
        nameinfo.push_back("Min_bound_mass_frac");
        datainfo.push_back(to_string(opt.uinfo.minEfrac));
        nameinfo.push_back("Bound_halos");
        datainfo.push_back(to_string(opt.iBoundHalos));
        nameinfo.push_back("Keep_background_potential");
        datainfo.push_back(to_string(opt.uinfo.bgpot));
        nameinfo.push_back("Kinetic_reference_frame_type");
        datainfo.push_back(to_string(opt.uinfo.cmvelreftype));
        nameinfo.push_back("Min_npot_ref");
        datainfo.push_back(to_string(opt.uinfo.Npotref));
        nameinfo.push_back("Frac_pot_ref");
        datainfo.push_back(to_string(opt.uinfo.fracpotref));
        nameinfo.push_back("Unbinding_type");
        datainfo.push_back(to_string(opt.uinfo.unbindtype));

        //property related
        nameinfo.push_back("Inclusive_halo_masses");
        datainfo.push_back(to_string(opt.iInclusiveHalo));
        nameinfo.push_back("Extensive_halo_properties_output");
        datainfo.push_back(to_string(opt.iextrahalooutput));
        nameinfo.push_back("Extensive_gas_properties_output");
        datainfo.push_back(to_string(opt.iextragasoutput));
        nameinfo.push_back("Iterate_cm_flag");
        datainfo.push_back(to_string(opt.iIterateCM));
        nameinfo.push_back("Sort_by_binding_energy");
        datainfo.push_back(to_string(opt.iSortByBindingEnergy));

        //other options
        nameinfo.push_back("Verbose");
        datainfo.push_back(to_string(opt.iverbose));
        nameinfo.push_back("Write_group_array_file");
        datainfo.push_back(to_string(opt.iwritefof));
        nameinfo.push_back("Snapshot_value");
        datainfo.push_back(to_string(opt.snapshotvalue));

        //io related
        nameinfo.push_back("Cosmological_input");
        datainfo.push_back(to_string(opt.icosmologicalin));
        nameinfo.push_back("Input_chunk_size");
        datainfo.push_back(to_string(opt.inputbufsize));
        nameinfo.push_back("MPI_particle_total_buf_size");
        datainfo.push_back(to_string(opt.mpiparticletotbufsize));
        nameinfo.push_back("Separate_output_files");
        datainfo.push_back(to_string(opt.iseparatefiles));
        nameinfo.push_back("Binary_output");
        datainfo.push_back(to_string(opt.ibinaryout));
        nameinfo.push_back("Comoving_units");
        datainfo.push_back(to_string(opt.icomoveunit));
        nameinfo.push_back("Extended_output");
        datainfo.push_back(to_string(opt.iextendedoutput));

        //gadget io related to extra info for sph, stars, bhs,
        nameinfo.push_back("NSPH_extra_blocks");
        datainfo.push_back(to_string(opt.gnsphblocks));
        nameinfo.push_back("NStar_extra_blocks");
        datainfo.push_back(to_string(opt.gnstarblocks));
        nameinfo.push_back("NBH_extra_blocks");
        datainfo.push_back(to_string(opt.gnbhblocks));

        //mpi related configuration
        nameinfo.push_back("MPI_part_allocation_fac");
        datainfo.push_back(to_string(opt.mpiparticletotbufsize));
#endif
    }
};

struct SimInfo{
    //list the name of the info
    vector<string> nameinfo;
    vector<string> datainfo;

    SimInfo(Options &opt){
        //if compiler is super old and does not have at least std 11 implementation to_string does not exist
#ifndef OLDCCOMPILER
        nameinfo.push_back("Cosmological_Sim");
        datainfo.push_back(to_string(opt.icosmologicalin));
        if (opt.icosmologicalin) {
            nameinfo.push_back("ScaleFactor");
            datainfo.push_back(to_string(opt.a));
            nameinfo.push_back("h_val");
            datainfo.push_back(to_string(opt.h));
            nameinfo.push_back("Omega_m");
            datainfo.push_back(to_string(opt.Omega_m));
            nameinfo.push_back("Omega_Lambda");
            datainfo.push_back(to_string(opt.Omega_Lambda));
            nameinfo.push_back("Omega_cdm");
            datainfo.push_back(to_string(opt.Omega_cdm));
            nameinfo.push_back("Omega_b");
            datainfo.push_back(to_string(opt.Omega_b));
            nameinfo.push_back("w_of_DE");
            datainfo.push_back(to_string(opt.w_de));
            nameinfo.push_back("Period");
            datainfo.push_back(to_string(opt.p));
            nameinfo.push_back("Hubble_unit");
            datainfo.push_back(to_string(opt.H));
        }
        else{
            nameinfo.push_back("Time");
            datainfo.push_back(to_string(opt.a));
            nameinfo.push_back("Period");
            datainfo.push_back(to_string(opt.p));
        }

        //units
        nameinfo.push_back("Length_unit");
        datainfo.push_back(to_string(opt.lengthinputconversion));
        nameinfo.push_back("Velocity_unit");
        datainfo.push_back(to_string(opt.velocityinputconversion));
        nameinfo.push_back("Mass_unit");
        datainfo.push_back(to_string(opt.massinputconversion));
        nameinfo.push_back("Gravity");
        datainfo.push_back(to_string(opt.G));
#ifdef NOMASS
        nameinfo.push_back("Mass_value");
        datainfo.push_back(to_string(opt.MassValue));
#endif

#endif
    }
};


struct UnitInfo{
    //list the name of the info
    vector<string> nameinfo;
    vector<string> datainfo;

    UnitInfo(Options &opt){
        //if compiler is super old and does not have at least std 11 implementation to_string does not exist
#ifndef OLDCCOMPILER
        nameinfo.push_back("Cosmological_Sim");
        datainfo.push_back(to_string(opt.icosmologicalin));
        nameinfo.push_back("Comoving_or_Physical");
        datainfo.push_back(to_string(opt.icomoveunit));
        //units
        nameinfo.push_back("Length_unit_to_kpc");
        datainfo.push_back(to_string(opt.lengthtokpc));
        nameinfo.push_back("Velocity_unit_to_kms");
        datainfo.push_back(to_string(opt.velocitytokms));
        nameinfo.push_back("Mass_unit_to_solarmass");
        datainfo.push_back(to_string(opt.masstosolarmass));
#if defined(GASON) || defined(STARON) || defined(BHON)
        nameinfo.push_back("Metallicity_unit_to_solar");
        datainfo.push_back(to_string(opt.metallicitytosolar));
        nameinfo.push_back("SFR_unit_to_solarmassperyear");
        datainfo.push_back(to_string(opt.SFRtosolarmassperyear));
        nameinfo.push_back("Stellar_age_unit_to_yr");
        datainfo.push_back(to_string(opt.stellaragetoyrs));
#endif
#endif
    }
};

/// N-dim grid cell
struct GridCell
{
    int ndim;
    Int_t gid;
    //middle of cell, and boundaries of cell
    Double_t xm[6], xbl[6],xbu[6];
    //mass, radial size of in cell
    Double_t mass, rsize;
    //number of particles in cell
    Int_t nparts,*nindex;
    //neighbouring grid cells and distance from cell centers
    Int_t nnidcells[MAXNGRID];
    Double_t nndist[MAXNGRID];
    Double_t den;
    GridCell(int N=3){
        ndim=N;
        nparts=0;
        den=0;
    }
    ~GridCell(){
        if (nparts>0)delete nindex;
    }
};

/*! structure stores bulk properties like
    \f$ m,\ (x,y,z)_{\rm cm},\ (vx,vy,vz)_{\rm cm},\ V_{\rm max},\ R_{\rm max}, \f$
    which is calculated in \ref substructureproperties.cxx
*/
struct PropData
{
    ///\name order in structure hierarchy and number of subhaloes
    //@{
    long long haloid,hostid,directhostid, hostfofid;
    Int_t numsubs;
    //@}

    ///\name properties of total object including DM, gas, stars, bh, etc
    //@{
    ///number of particles
    Int_t num;
    ///number of particles in FOF envelop
    Int_t gNFOF,gN6DFOF;
    ///centre of mass
    Coordinate gcm, gcmvel;
    ///Position of most bound particle, and also of particle with min potential
    Coordinate gposmbp, gvelmbp, gposminpot, gvelminpot;
    ///\name physical properties regarding mass, size
    //@{
    Double_t gmass,gsize,gMvir,gRvir,gRcm,gRmbp,gRminpot,gmaxvel,gRmaxvel,gMmaxvel,gRhalfmass;
    Double_t gM200c,gR200c,gM200m,gR200m,gMFOF,gM6DFOF,gM500c,gR500c,gMBN98,gRBN98;
    //to store exclusive masses of halo ignoring substructure
    Double_t gMvir_excl,gRvir_excl,gM200c_excl,gR200c_excl,gM200m_excl,gR200m_excl,gMBN98_excl,gRBN98_excl;
    //@}
    ///\name physical properties for shape/mass distribution
    //@{
    ///axis ratios
    Double_t gq,gs;
    ///eigenvector
    Matrix geigvec;
    //@}
    ///\name physical properties for velocity
    //@{
    ///velocity dispersion
    Double_t gsigma_v;
    ///dispersion tensor
    Matrix gveldisp;
    //@}
    ///physical properties for dynamical state
    Double_t Efrac,Pot,T;
    ///physical properties for angular momentum
    Coordinate gJ;
    Coordinate gJ200m, gJ200c, gJBN98;
    ///physical properties for angular momentum exclusive
    Coordinate gJ200m_excl, gJ200c_excl, gJBN98_excl;
    ///Keep track of position of least unbound particle and most bound particle pid and minimum potential
    Int_t iunbound,ibound, iminpot;
    ///Type of structure
    int stype;
    ///concentration (and related quantity used to calculate a concentration)
    Double_t cNFW, VmaxVvir2;
    ///Bullock & Peebles spin parameters
    Double_t glambda_B,glambda_P;
    ///measure of rotational support
    Double_t Krot;
    //@}

    ///\name halo properties within RVmax
    //@{
    Double_t RV_q,RV_s;
    Matrix RV_eigvec;
    Double_t RV_sigma_v;
    Matrix RV_veldisp;
    Coordinate RV_J;
    Double_t RV_lambda_B,RV_lambda_P;
    Double_t RV_Krot;
    //@}

    ///\name radial profiles
    //@{
    vector<int> aperture_npart;
    vector<float> aperture_mass;
    vector<Coordinate> aperture_L;
    vector<int> profile_npart;
    vector<int> profile_npart_inclusive;
    vector<float> profile_mass;
    vector<float> profile_mass_inclusive;
    vector<Coordinate> profile_L;
    //@}

    vector<Double_t> SO_mass, SO_radius;
    vector<Coordinate> SO_angularmomentum;

#ifdef GASON
    ///\name gas specific quantities
    //@{
    ///number of particles
    int n_gas;
    ///mass
    Double_t M_gas, M_gas_rvmax, M_gas_30kpc, M_gas_50kpc, M_gas_500c;
    ///mass in spherical overdensities
    Double_t M_200crit_gas, M_200mean_gas, M_BN98_gas;
    ///mass in spherical overdensities inclusive of all masses
    Double_t M_200crit_excl_gas, M_200mean_excl_gas, M_BN98_excl_gas;
    ///pos/vel info
    Coordinate cm_gas,cmvel_gas;
    ///velocity/angular momentum info
    Double_t Krot_gas;
    Coordinate L_gas;
    ///physical properties for angular momentum (can be inclusive or exclusive )
    Coordinate L_200crit_gas, L_200mean_gas, L_BN98_gas;
    ///physical properties for angular momentum exclusiveto object
    Coordinate L_200crit_excl_gas, L_200mean_excl_gas, L_BN98_excl_gas;
    //dispersion
    Matrix veldisp_gas;
    ///morphology
    Double_t Rhalfmass_gas, q_gas, s_gas;
    Matrix eigvec_gas;
    ///mass weighted sum of temperature, metallicty, star formation rate
    Double_t Temp_gas, Z_gas, SFR_gas;
    ///mean temperature,metallicty,star formation rate
    Double_t Temp_mean_gas, Z_mean_gas, SFR_mean_gas;
    ///physical properties for dynamical state
    Double_t Efrac_gas, Pot_gas, T_gas;
    //@}

    ///\name gas radial profiles
    //@{
    vector<float> aperture_npart_gas;
    vector<float> aperture_mass_gas;
    vector<Coordinate> aperture_L_gas;
    vector<int> profile_npart_gas;
    vector<int> profile_npart_inclusive_gas;
    vector<float> profile_mass_gas;
    vector<float> profile_mass_inclusive_gas;
    vector<Coordinate> profile_L_gas;
    //@}

    vector<Double_t> SO_mass_gas;
    vector<Coordinate> SO_angularmomentum_gas;

    ///\name star forming gas specific quantities
    //@{
    ///number of particles
    int n_gas_sf;
    ///mass
    Double_t M_gas_sf, M_gas_sf_rvmax,M_gas_sf_30kpc,M_gas_sf_50kpc, M_gas_sf_500c;
    ///mass in spherical overdensities
    Double_t M_200crit_gas_sf, M_200mean_gas_sf, M_BN98_gas_sf;
    ///mass in spherical overdensities inclusive of all masses
    Double_t M_200crit_excl_gas_sf, M_200mean_excl_gas_sf, M_BN98_excl_gas_sf;
    ///pos/vel info
    Coordinate cm_gas_sf, cmvel_gas_sf;
    ///velocity/angular momentum info
    Double_t Krot_gas_sf;
    Coordinate L_gas_sf;
    ///physical properties for angular momentum (can be inclusive or exclusive )
    Coordinate L_200crit_gas_sf, L_200mean_gas_sf, L_BN98_gas_sf;
    ///physical properties for angular momentum exclusiveto object
    Coordinate L_200crit_excl_gas_sf, L_200mean_excl_gas_sf, L_BN98_excl_gas_sf;
    //dispersion
    Matrix veldisp_gas_sf;
    ///morphology
    Double_t Rhalfmass_gas_sf, q_gas_sf, s_gas_sf;
    Matrix eigvec_gas_sf;
    ///mean temperature,metallicty,star formation rate
    Double_t Temp_gas_sf, Z_gas_sf, SFR_gas_sf;
    ///physical properties for dynamical state
    Double_t Efrac_gas_sf, Pot_gas_sf, T_gas_sf;
    //@}

    ///\name gas star forming radial profiles
    //@{
    vector<int> aperture_npart_gas_sf;
    vector<float> aperture_mass_gas_sf;
    vector<Coordinate> aperture_L_gas_sf;
    vector<int> profile_npart_gas_sf;
    vector<int> profile_npart_inclusive_gas_sf;
    vector<float> profile_mass_gas_sf;
    vector<float> profile_mass_inclusive_gas_sf;
    vector<Coordinate> profile_L_gas_sf;
    //@}

    vector<Double_t> SO_mass_gas_sf;
    vector<Coordinate> SO_angularmomentum_gas_sf;

    ///\name star forming gas specific quantities
    //@{
    ///number of particles
    int n_gas_nsf;
    ///mass
    Double_t M_gas_nsf, M_gas_nsf_rvmax,M_gas_nsf_30kpc,M_gas_nsf_50kpc, M_gas_nsf_500c;
    ///mass in spherical overdensities
    Double_t M_200crit_gas_nsf, M_200mean_gas_nsf, M_BN98_gas_nsf;
    ///mass in spherical overdensities inclusive of all masses
    Double_t M_200crit_excl_gas_nsf, M_200mean_excl_gas_nsf, M_BN98_excl_gas_nsf;
    ///pos/vel info
    Coordinate cm_gas_nsf, cmvel_gas_nsf;
    ///velocity/angular momentum info
    Double_t Krot_gas_nsf;
    Coordinate L_gas_nsf;
    ///physical properties for angular momentum (can be inclusive or exclusive )
    Coordinate L_200crit_gas_nsf, L_200mean_gas_nsf, L_BN98_gas_nsf;
    ///physical properties for angular momentum exclusiveto object
    Coordinate L_200crit_excl_gas_nsf, L_200mean_excl_gas_nsf, L_BN98_excl_gas_nsf;
    //dispersion
    Matrix veldisp_gas_nsf;
    ///morphology
    Double_t Rhalfmass_gas_nsf, q_gas_nsf, s_gas_nsf;
    Matrix eigvec_gas_nsf;
    ///mean temperature,metallicty,star formation rate
    Double_t Temp_gas_nsf, Z_gas_nsf, SFR_gas_nsf;
    ///physical properties for dynamical state
    Double_t Efrac_gas_nsf, Pot_gas_nsf, T_gas_nsf;
    //@}

    ///\name gas star forming radial profiles
    //@{
    vector<int> aperture_npart_gas_nsf;
    vector<float> aperture_mass_gas_nsf;
    vector<Coordinate> aperture_L_gas_nsf;
    vector<int> profile_npart_gas_nsf;
    vector<int> profile_npart_inclusive_gas_nsf;
    vector<float> profile_mass_gas_nsf;
    vector<float> profile_mass_inclusive_gas_nsf;
    vector<Coordinate> profile_L_gas_nsf;
    //@}

    vector<Double_t> SO_mass_gas_nsf;
    vector<Coordinate> SO_angularmomentum_gas_nsf;
#endif

#ifdef STARON
    ///\name star specific quantities
    //@{
    ///number of particles
    int n_star;
    ///mass
    Double_t M_star, M_star_rvmax, M_star_30kpc, M_star_50kpc, M_star_500c;
    ///mass in spherical overdensities
    Double_t M_200crit_star, M_200mean_star, M_BN98_star;
    ///mass in spherical overdensities inclusive of all masses
    Double_t M_200crit_excl_star, M_200mean_excl_star, M_BN98_excl_star;
    ///pos/vel info
    Coordinate cm_star,cmvel_star;
    ///velocity/angular momentum info
    Double_t Krot_star;
    Coordinate L_star;
    ///physical properties for angular momentum (can be inclusive or exclusive )
    Coordinate L_200crit_star, L_200mean_star, L_BN98_star;
    ///physical properties for angular momentum exclusiveto object
    Coordinate L_200crit_excl_star, L_200mean_excl_star, L_BN98_excl_star;
    Matrix veldisp_star;
    ///morphology
    Double_t Rhalfmass_star,q_star,s_star;
    Matrix eigvec_star;
    ///mean age,metallicty
    Double_t t_star,Z_star;
    ///physical properties for dynamical state
    Double_t Efrac_star,Pot_star,T_star;
    //@}

    ///\name stellar radial profiles
    //@{
    vector<int> aperture_npart_star;
    vector<float> aperture_mass_star;
    vector<Coordinate> aperture_L_star;
    vector<int> profile_npart_star;
    vector<int> profile_npart_inclusive_star;
    vector<float> profile_mass_star;
    vector<float> profile_mass_inclusive_star;
    vector<Coordinate> profile_L_star;
    //@}

    vector<Double_t> SO_mass_star;
    vector<Coordinate> SO_angularmomentum_star;
#endif

#ifdef BHON
    ///\name black hole specific quantities
    //@{
    ///number of BH
    int n_bh;
    ///mass
    Double_t M_bh, M_bh_mostmassive;
    ///mean accretion rate, metallicty
    Double_t acc_bh, acc_bh_mostmassive;

    ///\name blackhole aperture/radial profiles
    //@{
    vector<int> aperture_npart_bh;
    vector<float> aperture_mass_bh;
    vector<Coordinate> aperture_L_bh;
    //@}

    vector<Double_t> SO_mass_bh;
    vector<Coordinate> SO_angularmomentum_bh;
    //@}
#endif

#ifdef HIGHRES
    ///\name low resolution interloper particle specific quantities
    //@{
    ///number of interloper low res particles
    int n_interloper;
    ///mass
    Double_t M_interloper;
    //@}
#endif

    PropData()
    {
        num=gNFOF=gN6DFOF=0;
        gmass=gsize=gRmbp=gmaxvel=gRmaxvel=gRvir=gR200m=gR200c=gRhalfmass=Efrac=Pot=T=0.;
        gMFOF=gM6DFOF=0;
        gM500c=gR500c=0;
        gMBN98=gRBN98=0;
        gcm[0]=gcm[1]=gcm[2]=gcmvel[0]=gcmvel[1]=gcmvel[2]=0.;
        gJ[0]=gJ[1]=gJ[2]=0;
        gJ200m[0]=gJ200m[1]=gJ200m[2]=0;
        gJ200c[0]=gJ200c[1]=gJ200c[2]=0;
        gJBN98[0]=gJBN98[1]=gJBN98[2]=0;
        gveldisp=Matrix(0.);
        gq=gs=1.0;
        Krot=0.;

        gM200m_excl=gM200c_excl=gMBN98_excl=0;
        gR200m_excl=gR200c_excl=gRBN98_excl=0;
        gJ200m_excl[0]=gJ200m_excl[1]=gJ200m_excl[2]=0;
        gJ200c_excl[0]=gJ200c_excl[1]=gJ200c_excl[2]=0;
        gJBN98_excl[0]=gJBN98_excl[1]=gJBN98_excl[2]=0;

        RV_sigma_v=0;
        RV_q=RV_s=1.;
        RV_J[0]=RV_J[1]=RV_J[2]=0;
        RV_veldisp=Matrix(0.);
        RV_eigvec=Matrix(0.);
        RV_lambda_B=RV_lambda_P=RV_Krot=0;

#ifdef GASON
        M_gas_rvmax=M_gas_30kpc=M_gas_50kpc=0;
        n_gas=M_gas=Efrac_gas=0;
        cm_gas[0]=cm_gas[1]=cm_gas[2]=cmvel_gas[0]=cmvel_gas[1]=cmvel_gas[2]=0.;
        L_gas[0]=L_gas[1]=L_gas[2]=0;
        q_gas=s_gas=1.0;
        Rhalfmass_gas=0;
        eigvec_gas=Matrix(1,0,0,0,1,0,0,0,1);
        Temp_gas=Z_gas=SFR_gas=0.0;
        veldisp_gas=Matrix(0.);
        Krot_gas=T_gas=Pot_gas=0;

        M_200mean_gas=M_200crit_gas=M_BN98_gas=0;
        M_200mean_excl_gas=M_200crit_excl_gas=M_BN98_excl_gas=0;
        L_200crit_gas[0]=L_200crit_gas[1]=L_200crit_gas[2]=0;
        L_200mean_gas[0]=L_200mean_gas[1]=L_200mean_gas[2]=0;
        L_BN98_gas[0]=L_BN98_gas[1]=L_BN98_gas[2]=0;
        L_200crit_excl_gas[0]=L_200crit_excl_gas[1]=L_200crit_excl_gas[2]=0;
        L_200mean_excl_gas[0]=L_200mean_excl_gas[1]=L_200mean_excl_gas[2]=0;
        L_BN98_excl_gas[0]=L_BN98_excl_gas[1]=L_BN98_excl_gas[2]=0;

        M_gas_sf_rvmax=M_gas_sf_30kpc=M_gas_sf_50kpc=0;
        n_gas_sf=M_gas_sf=Efrac_gas_sf=0;
        cm_gas_sf[0]=cm_gas_sf[1]=cm_gas_sf[2]=cmvel_gas_sf[0]=cmvel_gas_sf[1]=cmvel_gas_sf[2]=0.;
        L_gas_sf[0]=L_gas_sf[1]=L_gas_sf[2]=0;
        q_gas_sf=s_gas_sf=1.0;
        Rhalfmass_gas_sf=0;
        eigvec_gas_sf=Matrix(1,0,0,0,1,0,0,0,1);
        Temp_gas_sf=Z_gas_sf=SFR_gas_sf=0.0;
        veldisp_gas_sf=Matrix(0.);
        Krot_gas_sf=T_gas_sf=Pot_gas_sf=0;

        M_200mean_gas_sf=M_200crit_gas_sf=M_BN98_gas_sf=0;
        M_200mean_excl_gas_sf=M_200crit_excl_gas_sf=M_BN98_excl_gas_sf=0;
        L_200crit_gas_sf[0]=L_200crit_gas_sf[1]=L_200crit_gas_sf[2]=0;
        L_200mean_gas_sf[0]=L_200mean_gas_sf[1]=L_200mean_gas_sf[2]=0;
        L_BN98_gas_sf[0]=L_BN98_gas_sf[1]=L_BN98_gas_sf[2]=0;
        L_200crit_excl_gas_sf[0]=L_200crit_excl_gas_sf[1]=L_200crit_excl_gas_sf[2]=0;
        L_200mean_excl_gas_sf[0]=L_200mean_excl_gas_sf[1]=L_200mean_excl_gas_sf[2]=0;
        L_BN98_excl_gas_sf[0]=L_BN98_excl_gas_sf[1]=L_BN98_excl_gas_sf[2]=0;

        M_gas_nsf_rvmax=M_gas_nsf_30kpc=M_gas_nsf_50kpc=0;
        n_gas_nsf=M_gas_nsf=Efrac_gas_nsf=0;
        cm_gas_nsf[0]=cm_gas_nsf[1]=cm_gas_nsf[2]=cmvel_gas_nsf[0]=cmvel_gas_nsf[1]=cmvel_gas_nsf[2]=0.;
        L_gas_nsf[0]=L_gas_nsf[1]=L_gas_nsf[2]=0;
        q_gas_nsf=s_gas_nsf=1.0;
        Rhalfmass_gas_nsf=0;
        eigvec_gas_nsf=Matrix(1,0,0,0,1,0,0,0,1);
        Temp_gas_nsf=Z_gas_nsf=SFR_gas_nsf=0.0;
        veldisp_gas_nsf=Matrix(0.);
        Krot_gas_nsf=T_gas_nsf=Pot_gas_nsf=0;

        M_200mean_gas_nsf=M_200crit_gas_nsf=M_BN98_gas_nsf=0;
        M_200mean_excl_gas_nsf=M_200crit_excl_gas_nsf=M_BN98_excl_gas_nsf=0;
        L_200crit_gas_nsf[0]=L_200crit_gas_nsf[1]=L_200crit_gas_nsf[2]=0;
        L_200mean_gas_nsf[0]=L_200mean_gas_nsf[1]=L_200mean_gas_nsf[2]=0;
        L_BN98_gas_nsf[0]=L_BN98_gas_nsf[1]=L_BN98_gas_nsf[2]=0;
        L_200crit_excl_gas_nsf[0]=L_200crit_excl_gas_nsf[1]=L_200crit_excl_gas_nsf[2]=0;
        L_200mean_excl_gas_nsf[0]=L_200mean_excl_gas_nsf[1]=L_200mean_excl_gas_nsf[2]=0;
        L_BN98_excl_gas_nsf[0]=L_BN98_excl_gas_nsf[1]=L_BN98_excl_gas_nsf[2]=0;

#endif
#ifdef STARON
        M_star_rvmax=M_star_30kpc=M_star_50kpc=0;
        n_star=M_star=Efrac_star=0;
        cm_star[0]=cm_star[1]=cm_star[2]=cmvel_star[0]=cmvel_star[1]=cmvel_star[2]=0.;
        L_star[0]=L_star[1]=L_star[2]=0;
        q_star=s_star=1.0;
        Rhalfmass_star=0;
        eigvec_star=Matrix(1,0,0,0,1,0,0,0,1);
        t_star=Z_star=0.;
        veldisp_star=Matrix(0.);
        Krot_star=T_star=Pot_star=0;

        M_200mean_star=M_200crit_star=M_BN98_star=0;
        M_200mean_excl_star=M_200crit_excl_star=M_BN98_excl_star=0;
        L_200crit_star[0]=L_200crit_star[1]=L_200crit_star[2]=0;
        L_200mean_star[0]=L_200mean_star[1]=L_200mean_star[2]=0;
        L_BN98_star[0]=L_BN98_star[1]=L_BN98_star[2]=0;
        L_200crit_excl_star[0]=L_200crit_excl_star[1]=L_200crit_excl_star[2]=0;
        L_200mean_excl_star[0]=L_200mean_excl_star[1]=L_200mean_excl_star[2]=0;
        L_BN98_excl_star[0]=L_BN98_excl_star[1]=L_BN98_excl_star[2]=0;
#endif
#ifdef BHON
        n_bh=M_bh=0;
        M_bh_mostmassive=0;
        acc_bh=0;
        acc_bh_mostmassive=0;
#endif
#ifdef HIGHRES
        n_interloper=M_interloper=0;
#endif
    }
    ///equals operator, useful if want inclusive information before substructure search
    PropData& operator=(const PropData &p){
        num=p.num;
        gcm=p.gcm;gcmvel=p.gcmvel;
        gposmbp=p.gposmbp;gvelmbp=p.gvelmbp;
        gposminpot=p.gposminpot;gvelminpot=p.gvelminpot;
        gmass=p.gmass;gsize=p.gsize;
        gMvir=p.gMvir;gRvir=p.gRvir;gRmbp=p.gRmbp;
        gmaxvel=gmaxvel=p.gmaxvel;gRmaxvel=p.gRmaxvel;gMmaxvel=p.gMmaxvel;
        gM200c=p.gM200c;gR200c=p.gR200c;
        gM200m=p.gM200m;gR200m=p.gR200m;
        gM500c=p.gM500c;gR500c=p.gR500c;
        gMBN98=p.gMBN98;gRBN98=p.gRBN98;
        gNFOF=p.gNFOF;
        gMFOF=p.gMFOF;

        gM200c_excl=p.gM200c_excl;gR200c_excl=p.gR200c_excl;
        gM200m_excl=p.gM200m_excl;gR200m_excl=p.gR200m_excl;
        gMBN98_excl=p.gMBN98_excl;gRBN98_excl=p.gRBN98_excl;
        gJ=p.gJ;
        gJ200c=p.gJ200c;
        gJ200m=p.gJ200m;
        gJBN98=p.gJBN98;
        gJ200c_excl=p.gJ200c_excl;
        gJ200m_excl=p.gJ200m_excl;
        gJBN98_excl=p.gJBN98_excl;

        ///expand to copy all the gas, star, bh, stuff
#ifdef GASON
        M_200mean_gas=p.M_200mean_gas;
        M_200crit_gas=p.M_200crit_gas;
        M_BN98_gas=p.M_BN98_gas;
        M_200mean_excl_gas=p.M_200mean_excl_gas;
        M_200crit_excl_gas=p.M_200crit_excl_gas;
        M_BN98_excl_gas=p.M_BN98_excl_gas;
        L_200mean_gas=p.L_200mean_gas;
        L_200crit_gas=p.L_200crit_gas;
        L_BN98_gas=p.L_BN98_gas;
        L_200mean_excl_gas=p.L_200mean_excl_gas;
        L_200crit_excl_gas=p.L_200crit_excl_gas;
        L_BN98_excl_gas=p.L_BN98_excl_gas;

        M_200mean_gas_sf=p.M_200mean_gas_sf;
        M_200crit_gas_sf=p.M_200crit_gas_sf;
        M_BN98_gas_sf=p.M_BN98_gas_sf;
        M_200mean_excl_gas_sf=p.M_200mean_excl_gas_sf;
        M_200crit_excl_gas_sf=p.M_200crit_excl_gas_sf;
        M_BN98_excl_gas_sf=p.M_BN98_excl_gas_sf;
        L_200mean_gas_sf=p.L_200mean_gas_sf;
        L_200crit_gas_sf=p.L_200crit_gas_sf;
        L_BN98_gas_sf=p.L_BN98_gas_sf;
        L_200mean_excl_gas_sf=p.L_200mean_excl_gas_sf;
        L_200crit_excl_gas_sf=p.L_200crit_excl_gas_sf;
        L_BN98_excl_gas_sf=p.L_BN98_excl_gas_sf;

        M_200mean_gas_nsf=p.M_200mean_gas_nsf;
        M_200crit_gas_nsf=p.M_200crit_gas_nsf;
        M_BN98_gas_nsf=p.M_BN98_gas_nsf;
        M_200mean_excl_gas_nsf=p.M_200mean_excl_gas_nsf;
        M_200crit_excl_gas_nsf=p.M_200crit_excl_gas_nsf;
        M_BN98_excl_gas_nsf=p.M_BN98_excl_gas_nsf;
        L_200mean_gas_nsf=p.L_200mean_gas_nsf;
        L_200crit_gas_nsf=p.L_200crit_gas_nsf;
        L_BN98_gas_nsf=p.L_BN98_gas_nsf;
        L_200mean_excl_gas_nsf=p.L_200mean_excl_gas_nsf;
        L_200crit_excl_gas_nsf=p.L_200crit_excl_gas_nsf;
        L_BN98_excl_gas_nsf=p.L_BN98_excl_gas_nsf;
#endif
#ifdef STARON
        M_200mean_star=p.M_200mean_star;
        M_200crit_star=p.M_200crit_star;
        M_BN98_star=p.M_BN98_star;
        M_200mean_excl_star=p.M_200mean_excl_star;
        M_200crit_excl_star=p.M_200crit_excl_star;
        M_BN98_excl_star=p.M_BN98_excl_star;
        L_200mean_star=p.L_200mean_star;
        L_200crit_star=p.L_200crit_star;
        L_BN98_star=p.L_BN98_star;
        L_200mean_excl_star=p.L_200mean_excl_star;
        L_200crit_excl_star=p.L_200crit_excl_star;
        L_BN98_excl_star=p.L_BN98_excl_star;
#endif
        aperture_npart=p.aperture_npart;
        aperture_mass=p.aperture_mass;
#ifdef GASON
        aperture_npart_gas=p.aperture_npart_gas;
        aperture_mass_gas=p.aperture_mass_gas;
#ifdef STARON
        aperture_npart_gas_sf=p.aperture_npart_gas_sf;
        aperture_npart_gas_nsf=p.aperture_npart_gas_nsf;
        aperture_mass_gas_sf=p.aperture_mass_gas_sf;
        aperture_mass_gas_nsf=p.aperture_mass_gas_nsf;
#endif
#endif
#ifdef STARON
        aperture_npart_star=p.aperture_npart_star;
        aperture_mass_star=p.aperture_mass_star;
#endif
        profile_npart=p.profile_npart;
        profile_mass=p.profile_mass;
        profile_npart_inclusive=p.profile_npart_inclusive;
        profile_mass_inclusive=p.profile_mass_inclusive;
#ifdef GASON
        profile_npart_gas=p.profile_npart_gas;
        profile_mass_gas=p.profile_mass_gas;
        profile_npart_inclusive_gas=p.profile_npart_inclusive_gas;
        profile_mass_inclusive_gas=p.profile_mass_inclusive_gas;
#ifdef STARON
        profile_npart_gas_sf=p.profile_npart_gas_sf;
        profile_mass_gas_sf=p.profile_mass_gas_sf;
        profile_npart_inclusive_gas_sf=p.profile_npart_inclusive_gas_sf;
        profile_mass_inclusive_gas_sf=p.profile_mass_inclusive_gas_sf;
        profile_npart_gas_nsf=p.profile_npart_gas_nsf;
        profile_mass_gas_nsf=p.profile_mass_gas_nsf;
        profile_npart_inclusive_gas_nsf=p.profile_npart_inclusive_gas_nsf;
        profile_mass_inclusive_gas_nsf=p.profile_mass_inclusive_gas_nsf;
#endif
#endif
#ifdef STARON
        profile_npart_star=p.profile_npart_star;
        profile_mass_star=p.profile_mass_star;
        profile_npart_inclusive_star=p.profile_npart_inclusive_star;
        profile_mass_inclusive_star=p.profile_mass_inclusive_star;
#endif
        return *this;
    }

    //allocate memory for profiles
    void Allocate(Options &opt) {
        AllocateApertures(opt);
        AllocateProfiles(opt);
        AllocateSOs(opt);
    }
    void AllocateApertures(Options &opt)
    {
        if (opt.iaperturecalc) {
            aperture_npart.resize(opt.aperturenum);
            aperture_mass.resize(opt.aperturenum);
#ifdef GASON
            aperture_npart_gas.resize(opt.aperturenum);
            aperture_mass_gas.resize(opt.aperturenum);
#ifdef STARON
            aperture_npart_gas_sf.resize(opt.aperturenum);
            aperture_npart_gas_nsf.resize(opt.aperturenum);
            aperture_mass_gas_sf.resize(opt.aperturenum);
            aperture_mass_gas_nsf.resize(opt.aperturenum);
#endif
#endif
#ifdef STARON
            aperture_npart_star.resize(opt.aperturenum);
            aperture_mass_star.resize(opt.aperturenum);
#endif
            for (auto &np:aperture_npart) np=0;
            for (auto &mp:aperture_mass) mp=0;
#ifdef GASON
            for (auto &np:aperture_npart_gas) np=0;
            for (auto &mp:aperture_mass_gas) mp=0;
#ifdef STARON
            for (auto &np:aperture_npart_gas_sf) np=0;
            for (auto &mp:aperture_mass_gas_sf) mp=0;
            for (auto &np:aperture_npart_gas_nsf) np=0;
            for (auto &mp:aperture_mass_gas_nsf) mp=0;
#endif
#endif
#ifdef STARON
            for (auto &np:aperture_npart_star) np=0;
            for (auto &mp:aperture_mass_star) mp=0;
#endif
        }
    }
    void AllocateProfiles(Options &opt)
    {
        if (opt.iprofilecalc) {
            profile_npart.resize(opt.profilenbins);
            profile_mass.resize(opt.profilenbins);
            for (auto i=0;i<opt.profilenbins;i++) profile_npart[i]=profile_mass[i]=0;
#ifdef GASON
            profile_npart_gas.resize(opt.profilenbins);
            profile_mass_gas.resize(opt.profilenbins);
#ifdef STARON
            profile_npart_gas_sf.resize(opt.profilenbins);
            profile_mass_gas_sf.resize(opt.profilenbins);
            profile_npart_gas_nsf.resize(opt.profilenbins);
            profile_mass_gas_nsf.resize(opt.profilenbins);
#endif
            for (auto i=0;i<opt.profilenbins;i++) profile_npart_gas[i]=profile_mass_gas[i]=0;
#ifdef STARON
            for (auto i=0;i<opt.profilenbins;i++) profile_npart_gas_sf[i]=profile_mass_gas_sf[i]=profile_npart_gas_nsf[i]=profile_mass_gas_nsf[i]=0;
#endif
#endif
#ifdef STARON
            profile_npart_star.resize(opt.profilenbins);
            profile_mass_star.resize(opt.profilenbins);
            for (auto i=0;i<opt.profilenbins;i++) profile_npart_star[i]=profile_mass_star[i]=0;
#endif
            if (opt.iInclusiveHalo>0) {
                profile_npart_inclusive.resize(opt.profilenbins);
                profile_mass_inclusive.resize(opt.profilenbins);
                for (auto i=0;i<opt.profilenbins;i++) profile_npart_inclusive[i]=profile_mass_inclusive[i]=0;
#ifdef GASON
                profile_npart_inclusive_gas.resize(opt.profilenbins);
                profile_mass_inclusive_gas.resize(opt.profilenbins);
#ifdef STARON
                profile_npart_inclusive_gas_sf.resize(opt.profilenbins);
                profile_mass_inclusive_gas_sf.resize(opt.profilenbins);
                profile_npart_inclusive_gas_nsf.resize(opt.profilenbins);
                profile_mass_inclusive_gas_nsf.resize(opt.profilenbins);
#endif
                for (auto i=0;i<opt.profilenbins;i++) profile_npart_inclusive_gas[i]=profile_mass_inclusive_gas[i]=0;
#ifdef STARON
                for (auto i=0;i<opt.profilenbins;i++) profile_npart_inclusive_gas_sf[i]=profile_mass_inclusive_gas_sf[i]=profile_npart_inclusive_gas_nsf[i]=profile_mass_inclusive_gas_nsf[i]=0;
#endif
#endif
#ifdef STARON
                profile_npart_inclusive_star.resize(opt.profilenbins);
                profile_mass_inclusive_star.resize(opt.profilenbins);
                for (auto i=0;i<opt.profilenbins;i++) profile_npart_inclusive_star[i]=profile_mass_inclusive_star[i]=0;
#endif
            }

        }
    }
    void AllocateSOs(Options &opt)
    {
        if (opt.SOnum>0) {
            SO_mass.resize(opt.SOnum);
            SO_radius.resize(opt.SOnum);
            for (auto &x:SO_mass) x=0;
            for (auto &x:SO_radius) x=0;
            if (opt.iextrahalooutput) {
                SO_angularmomentum.resize(opt.SOnum);
                for (auto &x:SO_angularmomentum) {x[0]=x[1]=x[2]=0;}
#ifdef GASON
                if (opt.iextragasoutput) {
                    SO_mass_gas.resize(opt.SOnum);
                    for (auto &x:SO_mass_gas) x=0;
                    SO_angularmomentum_gas.resize(opt.SOnum);
                    for (auto &x:SO_angularmomentum_gas) {x[0]=x[1]=x[2]=0;}
#ifdef STARON
#endif
                }
#endif
#ifdef STARON
                if (opt.iextrastaroutput) {
                    SO_mass_star.resize(opt.SOnum);
                    for (auto &x:SO_mass_star) x=0;
                    SO_angularmomentum_star.resize(opt.SOnum);
                    for (auto &x:SO_angularmomentum_star) {x[0]=x[1]=x[2]=0;}
                }
#endif
            }
        }
    }
    void CopyProfileToInclusive(Options &opt) {
        for (auto i=0;i<opt.profilenbins;i++) {
            profile_npart_inclusive[i]=profile_npart[i];
            profile_mass_inclusive[i]=profile_mass[i];
            profile_npart[i]=profile_mass[i]=0;
#ifdef GASON
            profile_npart_inclusive_gas[i]=profile_npart_gas[i];
            profile_mass_inclusive_gas[i]=profile_mass_gas[i];
            profile_npart_gas[i]=profile_mass_gas[i]=0;
#ifdef STARON
            profile_npart_inclusive_gas_sf[i]=profile_npart_gas_sf[i];
            profile_mass_inclusive_gas_sf[i]=profile_mass_gas_sf[i];
            profile_npart_gas_sf[i]=profile_mass_gas_sf[i]=0;
            profile_npart_inclusive_gas_nsf[i]=profile_npart_gas_nsf[i];
            profile_mass_inclusive_gas_nsf[i]=profile_mass_gas_nsf[i];
            profile_npart_gas_nsf[i]=profile_mass_gas_nsf[i]=0;
#endif
#endif
#ifdef STARON
            profile_npart_inclusive_star[i]=profile_npart_star[i];
            profile_mass_inclusive_star[i]=profile_mass_star[i];
            profile_npart_star[i]=profile_mass_star[i]=0;
#endif
        }
    }

    ///converts the properties data into comoving little h values
    ///so masses, positions have little h values and positions are comoving


    void ConverttoComove(Options &opt){
        gcm=gcm*opt.h/opt.a;
        gposmbp=gposmbp*opt.h/opt.a;
        gposminpot=gposminpot*opt.h/opt.a;
        gmass*=opt.h;
        gMvir*=opt.h;
        gM200c*=opt.h;
        gM200m*=opt.h;
        gM500c*=opt.h;
        gMBN98*=opt.h;
        gMFOF*=opt.h;
        gsize*=opt.h/opt.a;
        gRmbp*=opt.h/opt.a;
        gRmaxvel*=opt.h/opt.a;
        gRvir*=opt.h/opt.a;
        gR200c*=opt.h/opt.a;
        gR200m*=opt.h/opt.a;
        gR500c*=opt.h/opt.a;
        gRBN98*=opt.h/opt.a;
        gJ=gJ*opt.h*opt.h/opt.a;
        gJ200m=gJ200m*opt.h*opt.h/opt.a;
        gJ200c=gJ200c*opt.h*opt.h/opt.a;
        gJBN98=gJBN98*opt.h*opt.h/opt.a;
        RV_J=RV_J*opt.h*opt.h/opt.a;

        if (opt.iextrahalooutput) {
            gM200c_excl*=opt.h;
            gM200m_excl*=opt.h;
            gMBN98_excl*=opt.h;
            gR200c_excl*=opt.h/opt.a;
            gR200m_excl*=opt.h/opt.a;
            gRBN98_excl*=opt.h/opt.a;
            gJ200m_excl=gJ200m_excl*opt.h*opt.h/opt.a;
            gJ200c_excl=gJ200c_excl*opt.h*opt.h/opt.a;
            gJBN98_excl=gJBN98_excl*opt.h*opt.h/opt.a;
        }

#ifdef GASON
        M_gas*=opt.h;
        M_gas_rvmax*=opt.h;
        M_gas_30kpc*=opt.h;
        M_gas_50kpc*=opt.h;
        M_gas_500c*=opt.h;

        cm_gas=cm_gas*opt.h/opt.a;
        Rhalfmass_gas*=opt.h/opt.a;
        L_gas=L_gas*opt.h*opt.h/opt.a;

        if (opt.iextragasoutput) {
            M_200mean_gas*=opt.h;
            M_200crit_gas*=opt.h;
            M_BN98_gas*=opt.h;
            M_200mean_excl_gas*=opt.h;
            M_200crit_excl_gas*=opt.h;
            M_BN98_excl_gas*=opt.h;
            L_200crit_gas=L_200crit_gas*opt.h*opt.h/opt.a;
            L_200mean_gas=L_200mean_gas*opt.h*opt.h/opt.a;
            L_BN98_gas=L_BN98_gas*opt.h*opt.h/opt.a;
            L_200crit_excl_gas=L_200crit_excl_gas*opt.h*opt.h/opt.a;
            L_200mean_excl_gas=L_200mean_excl_gas*opt.h*opt.h/opt.a;
            L_BN98_excl_gas=L_BN98_excl_gas*opt.h*opt.h/opt.a;
        }

#endif
#ifdef STARON
        M_star*=opt.h;
        M_star_rvmax*=opt.h;
        M_star_30kpc*=opt.h;
        M_star_50kpc*=opt.h;
        M_star_500c*=opt.h;
        cm_star=cm_star*opt.h/opt.a;
        Rhalfmass_star*=opt.h/opt.a;
        L_star=L_star*opt.h*opt.h/opt.a;
#endif
#ifdef BHON
        M_bh*=opt.h;
#endif
#ifdef HIGHRES
        M_interloper*=opt.h;
#endif
        if (opt.iaperturecalc) {
            for (auto i=0;i<opt.iaperturecalc;i++) {
                aperture_mass[i]*=opt.h;
#ifdef GASON
                aperture_mass_gas[i]*=opt.h;
#ifdef STARON
                aperture_mass_gas_sf[i]*=opt.h;
                aperture_mass_gas_nsf[i]*=opt.h;
#endif
#endif
#ifdef STARON
                aperture_mass_star[i]*=opt.h;
#endif
            }
        }
        if (opt.SOnum>0) {
            for (auto i=0;i<opt.SOnum;i++) {
                SO_mass[i] *= opt.h;
                SO_radius[i] *= opt.h/opt.a;
                if (opt.iextrahalooutput) {
                    SO_angularmomentum[i]*=(opt.h*opt.h/opt.a);
#ifdef GASON
                    SO_mass_gas[i] *= opt.h;
                    SO_angularmomentum_gas[i]*=(opt.h*opt.h/opt.a);
#ifdef STARON
#endif
#endif
#ifdef STARON
                    SO_mass_star[i] *= opt.h;
                    SO_angularmomentum_star[i]*=(opt.h*opt.h/opt.a);
#endif
                }
            }
        }
    }

    void ConvertProfilestoComove(Options &opt){
        for (auto i=0;i<opt.profilenbins;i++) {
            profile_mass[i]*=opt.h;
#ifdef GASON
            profile_mass_gas[i]*=opt.h;
            profile_mass_gas_sf[i]*=opt.h;
            profile_mass_gas_nsf[i]*=opt.h;
#endif
#ifdef STARON
            profile_mass_star[i]*=opt.h;
#endif
            }
        if (opt.iInclusiveHalo) {
            for (auto i=0;i<opt.profilenbins;i++) {
                profile_mass_inclusive[i]*=opt.h;
#ifdef GASON
                profile_mass_inclusive_gas[i]*=opt.h;
                profile_mass_inclusive_gas_sf[i]*=opt.h;
                profile_mass_inclusive_gas_nsf[i]*=opt.h;
#endif
#ifdef STARON
                profile_mass_inclusive_star[i]*=opt.h;
#endif
            }
        }
    }

    ///write (append) the properties data to an already open binary file
    void WriteBinary(fstream &Fout, Options&opt){
        long long lval;
        long unsigned idval;
        unsigned int ival;
        double val, val3[3],val9[9];
        idval=haloid;
        Fout.write((char*)&idval,sizeof(idval));
        lval=ibound;
        Fout.write((char*)&lval,sizeof(idval));
        lval=iminpot;
        Fout.write((char*)&lval,sizeof(idval));
        lval=hostid;
        Fout.write((char*)&lval,sizeof(idval));
        idval=numsubs;
        Fout.write((char*)&idval,sizeof(idval));
        idval=num;
        Fout.write((char*)&idval,sizeof(idval));
        ival=stype;
        Fout.write((char*)&ival,sizeof(ival));
        if (opt.iKeepFOF==1) {
            idval=directhostid;
            Fout.write((char*)&idval,sizeof(idval));
            idval=hostfofid;
            Fout.write((char*)&idval,sizeof(idval));
        }

        val=gMvir;
        Fout.write((char*)&val,sizeof(val));

        for (int k=0;k<3;k++) val3[k]=gcm[k];
        Fout.write((char*)val3,sizeof(val)*3);
        for (int k=0;k<3;k++) val3[k]=gposmbp[k];
        Fout.write((char*)val3,sizeof(val)*3);
        for (int k=0;k<3;k++) val3[k]=gposminpot[k];
        Fout.write((char*)val3,sizeof(val)*3);
        for (int k=0;k<3;k++) val3[k]=gcmvel[k];
        Fout.write((char*)val3,sizeof(val)*3);
        for (int k=0;k<3;k++) val3[k]=gvelmbp[k];
        Fout.write((char*)val3,sizeof(val)*3);
        for (int k=0;k<3;k++) val3[k]=gvelminpot[k];
        Fout.write((char*)val3,sizeof(val)*3);


        val=gmass;
        Fout.write((char*)&val,sizeof(val));
        val=gMFOF;
        Fout.write((char*)&val,sizeof(val));
        val=gM200m;
        Fout.write((char*)&val,sizeof(val));
        val=gM200c;
        Fout.write((char*)&val,sizeof(val));
        val=gMBN98;
        Fout.write((char*)&val,sizeof(val));

        val=Efrac;
        Fout.write((char*)&val,sizeof(val));

        val=gRvir;
        Fout.write((char*)&val,sizeof(val));
        val=gsize;
        Fout.write((char*)&val,sizeof(val));
        val=gR200m;
        Fout.write((char*)&val,sizeof(val));
        val=gR200c;
        Fout.write((char*)&val,sizeof(val));
        val=gRBN98;
        Fout.write((char*)&val,sizeof(val));
        val=gRhalfmass;
        Fout.write((char*)&val,sizeof(val));
        val=gRmaxvel;
        Fout.write((char*)&val,sizeof(val));

        val=gmaxvel;
        Fout.write((char*)&val,sizeof(val));
        val=gsigma_v;
        Fout.write((char*)&val,sizeof(val));
        for (int k=0;k<3;k++) for (int n=0;n<3;n++) val9[k*3+n]=gveldisp(k,n);
        Fout.write((char*)val9,sizeof(val)*9);

        val=glambda_B;
        Fout.write((char*)&val,sizeof(val));
        for (int k=0;k<3;k++) val3[k]=gJ[k];
        Fout.write((char*)val3,sizeof(val)*3);

        val=gq;
        Fout.write((char*)&val,sizeof(val));
        val=gs;
        Fout.write((char*)&val,sizeof(val));
        for (int k=0;k<3;k++) for (int n=0;n<3;n++) val9[k*3+n]=geigvec(k,n);
        Fout.write((char*)val9,sizeof(val)*9);

        val=cNFW;
        Fout.write((char*)&val,sizeof(val));
        val=Krot;
        Fout.write((char*)&val,sizeof(val));
        val=T;
        Fout.write((char*)&val,sizeof(val));
        val=Pot;
        Fout.write((char*)&val,sizeof(val));

        val=RV_sigma_v;
        Fout.write((char*)&val,sizeof(val));
        for (int k=0;k<3;k++) for (int n=0;n<3;n++) val9[k*3+n]=RV_veldisp(k,n);
        Fout.write((char*)val9,sizeof(val)*9);

        val=RV_lambda_B;
        Fout.write((char*)&val,sizeof(val));
        for (int k=0;k<3;k++) val3[k]=RV_J[k];
        Fout.write((char*)val3,sizeof(val)*3);

        val=RV_q;
        Fout.write((char*)&val,sizeof(val));
        val=RV_s;
        Fout.write((char*)&val,sizeof(val));
        for (int k=0;k<3;k++) for (int n=0;n<3;n++) val9[k*3+n]=RV_eigvec(k,n);
        Fout.write((char*)val9,sizeof(val)*9);

        if (opt.iextrahalooutput) {
            for (int k=0;k<3;k++) val3[k]=gJ200m[k];
            Fout.write((char*)val3,sizeof(val)*3);
            for (int k=0;k<3;k++) val3[k]=gJ200c[k];
            Fout.write((char*)val3,sizeof(val)*3);
            for (int k=0;k<3;k++) val3[k]=gJBN98[k];
            Fout.write((char*)val3,sizeof(val)*3);
            if (opt.iInclusiveHalo>0) {
                val=gM200m_excl;
                Fout.write((char*)&val,sizeof(val));
                val=gM200c_excl;
                Fout.write((char*)&val,sizeof(val));
                val=gMBN98_excl;
                Fout.write((char*)&val,sizeof(val));

                val=gR200m_excl;
                Fout.write((char*)&val,sizeof(val));
                val=gR200c_excl;
                Fout.write((char*)&val,sizeof(val));
                val=gRBN98_excl;
                Fout.write((char*)&val,sizeof(val));

                for (int k=0;k<3;k++) val3[k]=gJ200m_excl[k];
                Fout.write((char*)val3,sizeof(val)*3);
                for (int k=0;k<3;k++) val3[k]=gJ200c_excl[k];
                Fout.write((char*)val3,sizeof(val)*3);
                for (int k=0;k<3;k++) val3[k]=gJBN98_excl[k];
                Fout.write((char*)val3,sizeof(val)*3);
            }
        }
#ifdef GASON
        idval=n_gas;
        Fout.write((char*)&idval,sizeof(idval));
        val=M_gas;
        Fout.write((char*)&val,sizeof(val));
        val=M_gas_rvmax;
        Fout.write((char*)&val,sizeof(val));
        val=M_gas_30kpc;
        Fout.write((char*)&val,sizeof(val));
        val=M_gas_500c;
        Fout.write((char*)&val,sizeof(val));

        for (int k=0;k<3;k++) val3[k]=cm_gas[k];
        Fout.write((char*)val3,sizeof(val)*3);
        for (int k=0;k<3;k++) val3[k]=cmvel_gas[k];
        Fout.write((char*)val3,sizeof(val)*3);

        val=Efrac_gas;
        Fout.write((char*)&val,sizeof(val));

        val=Rhalfmass_gas;
        Fout.write((char*)&val,sizeof(val));

        for (int k=0;k<3;k++) for (int n=0;n<3;n++) val9[k*3+n]=veldisp_gas(k,n);
        Fout.write((char*)val9,sizeof(val)*9);

        for (int k=0;k<3;k++) val3[k]=L_gas[k];
        Fout.write((char*)val3,sizeof(val)*3);

        val=q_gas;
        Fout.write((char*)&val,sizeof(val));
        val=s_gas;
        Fout.write((char*)&val,sizeof(val));
        for (int k=0;k<3;k++) for (int n=0;n<3;n++) val9[k*3+n]=eigvec_gas(k,n);
        Fout.write((char*)val9,sizeof(val)*9);

        val=Krot_gas;
        Fout.write((char*)&val,sizeof(val));
        val=Temp_gas;
        Fout.write((char*)&val,sizeof(val));

#ifdef STARON
        val=Z_gas;
        Fout.write((char*)&val,sizeof(val));
        val=SFR_gas;
        Fout.write((char*)&val,sizeof(val));
#endif

    if (opt.iextragasoutput) {
        val=M_200mean_gas;
        Fout.write((char*)&val,sizeof(val));
        val=M_200crit_gas;
        Fout.write((char*)&val,sizeof(val));
        val=M_BN98_gas;
        Fout.write((char*)&val,sizeof(val));
        for (int k=0;k<3;k++) val3[k]=L_200mean_gas[k];
        Fout.write((char*)val3,sizeof(val)*3);
        for (int k=0;k<3;k++) val3[k]=L_200crit_gas[k];
        Fout.write((char*)val3,sizeof(val)*3);
        for (int k=0;k<3;k++) val3[k]=L_BN98_gas[k];
        Fout.write((char*)val3,sizeof(val)*3);
        if (opt.iInclusiveHalo>0) {
            val=M_200mean_excl_gas;
            Fout.write((char*)&val,sizeof(val));
            val=M_200crit_excl_gas;
            Fout.write((char*)&val,sizeof(val));
            val=M_BN98_excl_gas;
            Fout.write((char*)&val,sizeof(val));
            for (int k=0;k<3;k++) val3[k]=L_200mean_excl_gas[k];
            Fout.write((char*)val3,sizeof(val)*3);
            for (int k=0;k<3;k++) val3[k]=L_200crit_excl_gas[k];
            Fout.write((char*)val3,sizeof(val)*3);
            for (int k=0;k<3;k++) val3[k]=L_BN98_excl_gas[k];
            Fout.write((char*)val3,sizeof(val)*3);
        }
    }
#endif

#ifdef STARON
        idval=n_star;
        Fout.write((char*)&idval,sizeof(idval));
        val=M_star;
        Fout.write((char*)&val,sizeof(val));
        val=M_star_rvmax;
        Fout.write((char*)&val,sizeof(val));
        val=M_star_30kpc;
        Fout.write((char*)&val,sizeof(val));
        val=M_star_500c;
        Fout.write((char*)&val,sizeof(val));

        for (int k=0;k<3;k++) val3[k]=cm_star[k];
        Fout.write((char*)val3,sizeof(val)*3);
        for (int k=0;k<3;k++) val3[k]=cmvel_star[k];
        Fout.write((char*)val3,sizeof(val)*3);

        val=Efrac_star;
        Fout.write((char*)&val,sizeof(val));

        val=Rhalfmass_star;
        Fout.write((char*)&val,sizeof(val));

        for (int k=0;k<3;k++) for (int n=0;n<3;n++) val9[k*3+n]=veldisp_star(k,n);
        Fout.write((char*)val9,sizeof(val)*9);

        for (int k=0;k<3;k++) val3[k]=L_star[k];
        Fout.write((char*)val3,sizeof(val)*3);

        val=q_star;
        Fout.write((char*)&val,sizeof(val));
        val=s_star;
        Fout.write((char*)&val,sizeof(val));
        for (int k=0;k<3;k++) for (int n=0;n<3;n++) val9[k*3+n]=eigvec_star(k,n);
        Fout.write((char*)val9,sizeof(val)*9);

        val=Krot_star;
        Fout.write((char*)&val,sizeof(val));
        val=t_star;
        Fout.write((char*)&val,sizeof(val));
        val=Z_star;
        Fout.write((char*)&val,sizeof(val));

        if (opt.iextragasoutput) {
            val=M_200mean_star;
            Fout.write((char*)&val,sizeof(val));
            val=M_200crit_star;
            Fout.write((char*)&val,sizeof(val));
            val=M_BN98_star;
            Fout.write((char*)&val,sizeof(val));
            for (int k=0;k<3;k++) val3[k]=L_200mean_star[k];
            Fout.write((char*)val3,sizeof(val)*3);
            for (int k=0;k<3;k++) val3[k]=L_200crit_star[k];
            Fout.write((char*)val3,sizeof(val)*3);
            for (int k=0;k<3;k++) val3[k]=L_BN98_star[k];
            Fout.write((char*)val3,sizeof(val)*3);
            if (opt.iInclusiveHalo>0) {
                val=M_200mean_excl_star;
                Fout.write((char*)&val,sizeof(val));
                val=M_200crit_excl_star;
                Fout.write((char*)&val,sizeof(val));
                val=M_BN98_excl_star;
                Fout.write((char*)&val,sizeof(val));
                for (int k=0;k<3;k++) val3[k]=L_200mean_excl_star[k];
                Fout.write((char*)val3,sizeof(val)*3);
                for (int k=0;k<3;k++) val3[k]=L_200crit_excl_star[k];
                Fout.write((char*)val3,sizeof(val)*3);
                for (int k=0;k<3;k++) val3[k]=L_BN98_excl_star[k];
                Fout.write((char*)val3,sizeof(val)*3);
            }
        }
#endif

#ifdef BHON
        idval=n_bh;
        Fout.write((char*)&idval,sizeof(idval));
        val=M_bh;
        Fout.write((char*)&val,sizeof(val));
#endif
#ifdef HIGHRES
        idval=n_interloper;
        Fout.write((char*)&idval,sizeof(idval));
        val=M_interloper;
        Fout.write((char*)&val,sizeof(val));
#endif

        if (opt.iaperturecalc){
            for (auto j=0;j<opt.aperturenum;j++) {
                Fout.write((char*)&aperture_npart[j],sizeof(int));
            }
            for (auto j=0;j<opt.aperturenum;j++) {
                Fout.write((char*)&aperture_mass[j],sizeof(val));
            }
#ifdef GASON
            for (auto j=0;j<opt.aperturenum;j++) {
                Fout.write((char*)&aperture_npart_gas[j],sizeof(int));
            }
            for (auto j=0;j<opt.aperturenum;j++) {
                Fout.write((char*)&aperture_mass_gas[j],sizeof(val));
            }
#ifdef STARON
            for (auto j=0;j<opt.aperturenum;j++) {
                Fout.write((char*)&aperture_npart_gas_sf[j],sizeof(int));
            }
            for (auto j=0;j<opt.aperturenum;j++) {
                Fout.write((char*)&aperture_mass_gas_sf[j],sizeof(val));
            }
            for (auto j=0;j<opt.aperturenum;j++) {
                Fout.write((char*)&aperture_npart_gas_nsf[j],sizeof(int));
            }
            for (auto j=0;j<opt.aperturenum;j++) {
                Fout.write((char*)&aperture_mass_gas_nsf[j],sizeof(val));
            }
#endif
#endif
#ifdef STARON
            for (auto j=0;j<opt.aperturenum;j++) {
                Fout.write((char*)&aperture_npart_star[j],sizeof(int));
            }
            for (auto j=0;j<opt.aperturenum;j++) {
                Fout.write((char*)&aperture_mass_star[j],sizeof(val));
            }
#endif
        }
    }

    ///write (append) the properties data to an already open ascii file
    void WriteAscii(fstream &Fout, Options&opt){
        Fout<<haloid<<" ";
        Fout<<ibound<<" ";
        Fout<<iminpot<<" ";
        Fout<<hostid<<" ";
        Fout<<numsubs<<" ";
        Fout<<num<<" ";
        Fout<<stype<<" ";
        if (opt.iKeepFOF==1) {
            Fout<<directhostid<<" ";
            Fout<<hostfofid<<" ";
        }
        Fout<<gMvir<<" ";
        for (int k=0;k<3;k++) Fout<<gcm[k]<<" ";
        for (int k=0;k<3;k++) Fout<<gposmbp[k]<<" ";
        for (int k=0;k<3;k++) Fout<<gposminpot[k]<<" ";
        for (int k=0;k<3;k++) Fout<<gcmvel[k]<<" ";
        for (int k=0;k<3;k++) Fout<<gvelmbp[k]<<" ";
        for (int k=0;k<3;k++) Fout<<gvelminpot[k]<<" ";
        Fout<<gmass<<" ";
        Fout<<gMFOF<<" ";
        Fout<<gM200m<<" ";
        Fout<<gM200c<<" ";
        Fout<<gMBN98<<" ";
        Fout<<Efrac<<" ";
        Fout<<gRvir<<" ";
        Fout<<gsize<<" ";
        Fout<<gR200m<<" ";
        Fout<<gR200c<<" ";
        Fout<<gRBN98<<" ";
        Fout<<gRhalfmass<<" ";
        Fout<<gRmaxvel<<" ";
        Fout<<gmaxvel<<" ";
        Fout<<gsigma_v<<" ";
        for (int k=0;k<3;k++) for (int n=0;n<3;n++) Fout<<gveldisp(k,n)<<" ";
        Fout<<glambda_B<<" ";
        for (int k=0;k<3;k++) Fout<<gJ[k]<<" ";
        Fout<<gq<<" ";
        Fout<<gs<<" ";
        for (int k=0;k<3;k++) for (int n=0;n<3;n++) Fout<<geigvec(k,n)<<" ";
        Fout<<cNFW<<" ";
        Fout<<Krot<<" ";
        Fout<<T<<" ";
        Fout<<Pot<<" ";

        Fout<<RV_sigma_v<<" ";
        for (int k=0;k<3;k++) for (int n=0;n<3;n++) Fout<<RV_veldisp(k,n)<<" ";
        Fout<<RV_lambda_B<<" ";
        for (int k=0;k<3;k++) Fout<<RV_J[k]<<" ";
        Fout<<RV_q<<" ";
        Fout<<RV_s<<" ";
        for (int k=0;k<3;k++) for (int n=0;n<3;n++) Fout<<RV_eigvec(k,n)<<" ";

        if (opt.iextrahalooutput) {
            for (int k=0;k<3;k++) Fout<<gJ200m[k]<<" ";
            for (int k=0;k<3;k++) Fout<<gJ200c[k]<<" ";
            for (int k=0;k<3;k++) Fout<<gJBN98[k]<<" ";
            if (opt.iInclusiveHalo>0) {
                Fout<<gM200m_excl<<" ";
                Fout<<gM200c_excl<<" ";
                Fout<<gMBN98_excl<<" ";
                Fout<<gR200m_excl<<" ";
                Fout<<gR200c_excl<<" ";
                Fout<<gRBN98_excl<<" ";
                for (int k=0;k<3;k++) Fout<<gJ200m_excl[k]<<" ";
                for (int k=0;k<3;k++) Fout<<gJ200c_excl[k]<<" ";
                for (int k=0;k<3;k++) Fout<<gJBN98_excl[k]<<" ";
            }
        }

#ifdef GASON
        Fout<<n_gas<<" ";
        Fout<<M_gas<<" ";
        Fout<<M_gas_rvmax<<" ";
        Fout<<M_gas_30kpc<<" ";
        //Fout<<M_gas_50kpc<<" ";
        Fout<<M_gas_500c<<" ";
        for (int k=0;k<3;k++) Fout<<cm_gas[k]<<" ";
        for (int k=0;k<3;k++) Fout<<cmvel_gas[k]<<" ";
        Fout<<Efrac_gas<<" ";
        Fout<<Rhalfmass_gas<<" ";
        for (int k=0;k<3;k++) for (int n=0;n<3;n++) Fout<<veldisp_gas(k,n)<<" ";
        for (int k=0;k<3;k++) Fout<<L_gas[k]<<" ";
        Fout<<q_gas<<" ";
        Fout<<s_gas<<" ";
        for (int k=0;k<3;k++) for (int n=0;n<3;n++) Fout<<eigvec_gas(k,n)<<" ";
        Fout<<Krot_gas<<" ";
        Fout<<Temp_gas<<" ";
#ifdef STARON
        Fout<<Z_gas<<" ";
        Fout<<SFR_gas<<" ";
#endif
    if (opt.iextragasoutput) {
        Fout<<M_200mean_gas<<" ";
        Fout<<M_200crit_gas<<" ";
        Fout<<M_BN98_gas<<" ";
        for (int k=0;k<3;k++) Fout<<L_200mean_gas[k]<<" ";
        for (int k=0;k<3;k++) Fout<<L_200crit_gas[k]<<" ";
        for (int k=0;k<3;k++) Fout<<L_BN98_gas[k]<<" ";
        if (opt.iInclusiveHalo>0) {
            Fout<<M_200mean_excl_gas<<" ";
            Fout<<M_200crit_excl_gas<<" ";
            Fout<<M_BN98_excl_gas<<" ";
            for (int k=0;k<3;k++) Fout<<L_200mean_excl_gas[k]<<" ";
            for (int k=0;k<3;k++) Fout<<L_200crit_excl_gas[k]<<" ";
            for (int k=0;k<3;k++) Fout<<L_BN98_excl_gas[k]<<" ";
        }
    }
#endif

#ifdef STARON
        Fout<<n_star<<" ";
        Fout<<M_star<<" ";
        Fout<<M_star_rvmax<<" ";
        Fout<<M_star_30kpc<<" ";
        //Fout<<M_star_50kpc<<" ";
        Fout<<M_star_500c<<" ";
        for (int k=0;k<3;k++) Fout<<cm_star[k]<<" ";
        for (int k=0;k<3;k++) Fout<<cmvel_star[k]<<" ";
        Fout<<Efrac_star<<" ";
        Fout<<Rhalfmass_star<<" ";
        for (int k=0;k<3;k++) for (int n=0;n<3;n++) Fout<<veldisp_star(k,n)<<" ";
        for (int k=0;k<3;k++) Fout<<L_star[k]<<" ";
        Fout<<q_star<<" ";
        Fout<<s_star<<" ";
        for (int k=0;k<3;k++) for (int n=0;n<3;n++) Fout<<eigvec_star(k,n)<<" ";
        Fout<<Krot_star<<" ";
        Fout<<t_star<<" ";
        Fout<<Z_star<<" ";
        if (opt.iextragasoutput) {
            Fout<<M_200mean_star<<" ";
            Fout<<M_200crit_star<<" ";
            Fout<<M_BN98_star<<" ";
            for (int k=0;k<3;k++) Fout<<L_200mean_star[k]<<" ";
            for (int k=0;k<3;k++) Fout<<L_200crit_star[k]<<" ";
            for (int k=0;k<3;k++) Fout<<L_BN98_star[k]<<" ";
            if (opt.iInclusiveHalo>0) {
                Fout<<M_200mean_excl_star<<" ";
                Fout<<M_200crit_excl_star<<" ";
                Fout<<M_BN98_excl_star<<" ";
                for (int k=0;k<3;k++) Fout<<L_200mean_excl_star[k]<<" ";
                for (int k=0;k<3;k++) Fout<<L_200crit_excl_star[k]<<" ";
                for (int k=0;k<3;k++) Fout<<L_BN98_excl_star[k]<<" ";
            }
        }
#endif

#ifdef BHON
        Fout<<n_bh<<" ";
        Fout<<M_bh<<" ";
#endif
#ifdef HIGHRES
        Fout<<n_interloper<<" ";
        Fout<<M_interloper<<" ";
#endif
        if (opt.iaperturecalc){
            for (auto j=0;j<opt.aperturenum;j++) {
                Fout<<aperture_npart[j]<<" ";
            }
            for (auto j=0;j<opt.aperturenum;j++) {
                Fout<<aperture_mass[j]<<" ";
            }
#ifdef GASON
            for (auto j=0;j<opt.aperturenum;j++) {
                Fout<<aperture_npart_gas[j]<<" ";
            }
            for (auto j=0;j<opt.aperturenum;j++) {
                Fout<<aperture_mass_gas[j]<<" ";
            }
#ifdef STARON
            for (auto j=0;j<opt.aperturenum;j++) {
                Fout<<aperture_npart_gas_sf[j]<<" ";
            }
            for (auto j=0;j<opt.aperturenum;j++) {
                Fout<<aperture_mass_gas_sf[j]<<" ";
            }
            for (auto j=0;j<opt.aperturenum;j++) {
                Fout<<aperture_npart_gas_nsf[j]<<" ";
            }
            for (auto j=0;j<opt.aperturenum;j++) {
                Fout<<aperture_mass_gas_nsf[j]<<" ";
            }
#endif
#endif
#ifdef STARON
            for (auto j=0;j<opt.aperturenum;j++) {
                Fout<<aperture_npart_star[j]<<" ";
            }
            for (auto j=0;j<opt.aperturenum;j++) {
                Fout<<aperture_mass_star[j]<<" ";
            }
#endif
        }
        if (opt.SOnum>0){
            for (auto j=0;j<opt.SOnum;j++) {
                Fout<<SO_mass[j]<<" ";
            }
            for (auto j=0;j<opt.SOnum;j++) {
                Fout<<SO_radius[j]<<" ";
            }
#ifdef GASON
            if (opt.iextragasoutput && opt.iextrahalooutput)
            for (auto j=0;j<opt.SOnum;j++) {
                Fout<<SO_mass_gas[j]<<" ";
            }
#ifdef STARON
#endif
#endif
#ifdef STARON
            if (opt.iextrastaroutput && opt.iextrahalooutput)
            for (auto j=0;j<opt.SOnum;j++) {
                Fout<<SO_mass_star[j]<<" ";
            }
#endif
        }
        if (opt.SOnum>0 && opt.iextrahalooutput){
            for (auto j=0;j<opt.SOnum;j++) {
                for (auto k=0;k<3;k++) Fout<<SO_angularmomentum[j][k]<<" ";
            }
#ifdef GASON
            if (opt.iextragasoutput)
            for (auto j=0;j<opt.SOnum;j++) {
                for (auto k=0;k<3;k++) Fout<<SO_angularmomentum_gas[j][k]<<" ";
            }
#ifdef STARON
#endif
#endif
#ifdef STARON
            if (opt.iextrastaroutput)
            for (auto j=0;j<opt.SOnum;j++) {
                for (auto k=0;k<3;k++) Fout<<SO_angularmomentum_star[j][k]<<" ";
            }
#endif
        }

        Fout<<endl;
    }
#ifdef USEHDF
    ///write (append) the properties data to an already open hdf file
    void WriteHDF(H5File &Fhdf, DataSpace *&dataspaces, DataSet *&datasets, Options&opt){
    };
#endif
};

/*! Structures stores header info of the data writen by the \ref PropData data structure,
    specifically the \ref PropData::WriteBinary, \ref PropData::WriteAscii, \ref PropData::WriteHDF routines
    Must ensure that these routines are all altered together so that the io makes sense.
*/
struct PropDataHeader{
    //list the header info
    vector<string> headerdatainfo;
#ifdef USEHDF
    vector<PredType> predtypeinfo;
#endif
#ifdef USEADIOS
    vector<ADIOS_DATATYPES> adiospredtypeinfo;
#endif
    PropDataHeader(Options&opt){
        int sizeval;
#ifdef USEHDF
        vector<PredType> desiredproprealtype;
        if (sizeof(Double_t)==sizeof(double)) desiredproprealtype.push_back(PredType::NATIVE_DOUBLE);
        else desiredproprealtype.push_back(PredType::NATIVE_FLOAT);
#endif
#ifdef USEADIOS
        vector<ADIOS_DATATYPES> desiredadiosproprealtype;
        if (sizeof(Double_t)==sizeof(double)) desiredadiosproprealtype.push_back(ADIOS_DATATYPES::adios_double);
        else desiredadiosproprealtype.push_back(ADIOS_DATATYPES::adios_real);
#endif

        headerdatainfo.push_back("ID");
        headerdatainfo.push_back("ID_mbp");
        headerdatainfo.push_back("ID_minpot");
        headerdatainfo.push_back("hostHaloID");
        headerdatainfo.push_back("numSubStruct");
        headerdatainfo.push_back("npart");
        headerdatainfo.push_back("Structuretype");
        if (opt.iKeepFOF==1){
            headerdatainfo.push_back("hostDirectHaloID");
            headerdatainfo.push_back("hostFOFID");
        }

        //if using hdf, store the type
#ifdef USEHDF
        predtypeinfo.push_back(PredType::STD_U64LE);
        predtypeinfo.push_back(PredType::STD_I64LE);
        predtypeinfo.push_back(PredType::STD_I64LE);
        predtypeinfo.push_back(PredType::STD_I64LE);
        predtypeinfo.push_back(PredType::STD_U64LE);
        predtypeinfo.push_back(PredType::STD_U64LE);
        predtypeinfo.push_back(PredType::STD_I32LE);
        if (opt.iKeepFOF==1){
            predtypeinfo.push_back(PredType::STD_I64LE);
            predtypeinfo.push_back(PredType::STD_I64LE);
        }
#endif
#ifdef USEADIOS
        adiospredtypeinfo.push_back(ADIOS_DATATYPES::adios_unsigned_long);
        adiospredtypeinfo.push_back(ADIOS_DATATYPES::adios_long);
        adiospredtypeinfo.push_back(ADIOS_DATATYPES::adios_long);
        adiospredtypeinfo.push_back(ADIOS_DATATYPES::adios_long);
        adiospredtypeinfo.push_back(ADIOS_DATATYPES::adios_unsigned_long);
        adiospredtypeinfo.push_back(ADIOS_DATATYPES::adios_unsigned_long);
        adiospredtypeinfo.push_back(ADIOS_DATATYPES::adios_integer);
        if (opt.iKeepFOF==1){
            adiospredtypeinfo.push_back(ADIOS_DATATYPES::adios_long);
            adiospredtypeinfo.push_back(ADIOS_DATATYPES::adios_long);
        }
#endif

        headerdatainfo.push_back("Mvir");
        headerdatainfo.push_back("Xc");
        headerdatainfo.push_back("Yc");
        headerdatainfo.push_back("Zc");
        headerdatainfo.push_back("Xcmbp");
        headerdatainfo.push_back("Ycmbp");
        headerdatainfo.push_back("Zcmbp");
        headerdatainfo.push_back("Xcminpot");
        headerdatainfo.push_back("Ycminpot");
        headerdatainfo.push_back("Zcminpot");
        headerdatainfo.push_back("VXc");
        headerdatainfo.push_back("VYc");
        headerdatainfo.push_back("VZc");
        headerdatainfo.push_back("VXcmbp");
        headerdatainfo.push_back("VYcmbp");
        headerdatainfo.push_back("VZcmbp");
        headerdatainfo.push_back("VXcminpot");
        headerdatainfo.push_back("VYcminpot");
        headerdatainfo.push_back("VZcminpot");
        headerdatainfo.push_back("Mass_tot");
        headerdatainfo.push_back("Mass_FOF");
        headerdatainfo.push_back("Mass_200mean");
        headerdatainfo.push_back("Mass_200crit");
        headerdatainfo.push_back("Mass_BN98");
        headerdatainfo.push_back("Efrac");
        headerdatainfo.push_back("Rvir");
        headerdatainfo.push_back("R_size");
        headerdatainfo.push_back("R_200mean");
        headerdatainfo.push_back("R_200crit");
        headerdatainfo.push_back("R_BN98");
        headerdatainfo.push_back("R_HalfMass");
        headerdatainfo.push_back("Rmax");
        headerdatainfo.push_back("Vmax");
        headerdatainfo.push_back("sigV");
        headerdatainfo.push_back("veldisp_xx");
        headerdatainfo.push_back("veldisp_xy");
        headerdatainfo.push_back("veldisp_xz");
        headerdatainfo.push_back("veldisp_yx");
        headerdatainfo.push_back("veldisp_yy");
        headerdatainfo.push_back("veldisp_yz");
        headerdatainfo.push_back("veldisp_zx");
        headerdatainfo.push_back("veldisp_zy");
        headerdatainfo.push_back("veldisp_zz");
        headerdatainfo.push_back("lambda_B");
        headerdatainfo.push_back("Lx");
        headerdatainfo.push_back("Ly");
        headerdatainfo.push_back("Lz");
        headerdatainfo.push_back("q");
        headerdatainfo.push_back("s");
        headerdatainfo.push_back("eig_xx");
        headerdatainfo.push_back("eig_xy");
        headerdatainfo.push_back("eig_xz");
        headerdatainfo.push_back("eig_yx");
        headerdatainfo.push_back("eig_yy");
        headerdatainfo.push_back("eig_yz");
        headerdatainfo.push_back("eig_zx");
        headerdatainfo.push_back("eig_zy");
        headerdatainfo.push_back("eig_zz");
        headerdatainfo.push_back("cNFW");
        headerdatainfo.push_back("Krot");
        headerdatainfo.push_back("Ekin");
        headerdatainfo.push_back("Epot");

        //some properties within RVmax
        headerdatainfo.push_back("RVmax_sigV");
        headerdatainfo.push_back("RVmax_veldisp_xx");
        headerdatainfo.push_back("RVmax_veldisp_xy");
        headerdatainfo.push_back("RVmax_veldisp_xz");
        headerdatainfo.push_back("RVmax_veldisp_yx");
        headerdatainfo.push_back("RVmax_veldisp_yy");
        headerdatainfo.push_back("RVmax_veldisp_yz");
        headerdatainfo.push_back("RVmax_veldisp_zx");
        headerdatainfo.push_back("RVmax_veldisp_zy");
        headerdatainfo.push_back("RVmax_veldisp_zz");
        headerdatainfo.push_back("RVmax_lambda_B");
        headerdatainfo.push_back("RVmax_Lx");
        headerdatainfo.push_back("RVmax_Ly");
        headerdatainfo.push_back("RVmax_Lz");
        headerdatainfo.push_back("RVmax_q");
        headerdatainfo.push_back("RVmax_s");
        headerdatainfo.push_back("RVmax_eig_xx");
        headerdatainfo.push_back("RVmax_eig_xy");
        headerdatainfo.push_back("RVmax_eig_xz");
        headerdatainfo.push_back("RVmax_eig_yx");
        headerdatainfo.push_back("RVmax_eig_yy");
        headerdatainfo.push_back("RVmax_eig_yz");
        headerdatainfo.push_back("RVmax_eig_zx");
        headerdatainfo.push_back("RVmax_eig_zy");
        headerdatainfo.push_back("RVmax_eig_zz");

        if (opt.iextrahalooutput) {
            headerdatainfo.push_back("Lx_200mean");
            headerdatainfo.push_back("Ly_200mean");
            headerdatainfo.push_back("Lz_200mean");
            headerdatainfo.push_back("Lx_200crit");
            headerdatainfo.push_back("Ly_200crit");
            headerdatainfo.push_back("Lz_200crit");
            headerdatainfo.push_back("Lx_BN98");
            headerdatainfo.push_back("Ly_BN98");
            headerdatainfo.push_back("Lz_BN98");
            if (opt.iInclusiveHalo>0) {
                headerdatainfo.push_back("Mass_200mean_excl");
                headerdatainfo.push_back("Mass_200crit_excl");
                headerdatainfo.push_back("Mass_BN98_excl");
                headerdatainfo.push_back("R_200mean_excl");
                headerdatainfo.push_back("R_200crit_excl");
                headerdatainfo.push_back("R_BN98_excl");
                headerdatainfo.push_back("Lx_200mean_excl");
                headerdatainfo.push_back("Ly_200mean_excl");
                headerdatainfo.push_back("Lz_200mean_excl");
                headerdatainfo.push_back("Lx_200crit_excl");
                headerdatainfo.push_back("Ly_200crit_excl");
                headerdatainfo.push_back("Lz_200crit_excl");
                headerdatainfo.push_back("Lx_BN98_excl");
                headerdatainfo.push_back("Ly_BN98_excl");
                headerdatainfo.push_back("Lz_BN98_excl");
            }
        }

#ifdef USEHDF
        sizeval=predtypeinfo.size();
        for (int i=sizeval;i<headerdatainfo.size();i++) predtypeinfo.push_back(desiredproprealtype[0]);
#endif
#ifdef USEADIOS
        sizeval=adiospredtypeinfo.size();
        for (int i=sizeval;i<headerdatainfo.size();i++) adiospredtypeinfo.push_back(desiredadiosproprealtype[0]);
#endif

#ifdef GASON
        headerdatainfo.push_back("n_gas");
#ifdef USEHDF
        predtypeinfo.push_back(PredType::STD_U64LE);
#endif
#ifdef USEADIOS
        adiospredtypeinfo.push_back(ADIOS_DATATYPES::adios_unsigned_long);
#endif
        headerdatainfo.push_back("M_gas");
        headerdatainfo.push_back("M_gas_Rvmax");
        headerdatainfo.push_back("M_gas_30kpc");
        //headerdatainfo.push_back("M_gas_50kpc");
        headerdatainfo.push_back("M_gas_500c");
        headerdatainfo.push_back("Xc_gas");
        headerdatainfo.push_back("Yc_gas");
        headerdatainfo.push_back("Zc_gas");
        headerdatainfo.push_back("VXc_gas");
        headerdatainfo.push_back("VYc_gas");
        headerdatainfo.push_back("VZc_gas");
        headerdatainfo.push_back("Efrac_gas");
        headerdatainfo.push_back("R_HalfMass_gas");
        headerdatainfo.push_back("veldisp_xx_gas");
        headerdatainfo.push_back("veldisp_xy_gas");
        headerdatainfo.push_back("veldisp_xz_gas");
        headerdatainfo.push_back("veldisp_yx_gas");
        headerdatainfo.push_back("veldisp_yy_gas");
        headerdatainfo.push_back("veldisp_yz_gas");
        headerdatainfo.push_back("veldisp_zx_gas");
        headerdatainfo.push_back("veldisp_zy_gas");
        headerdatainfo.push_back("veldisp_zz_gas");
        headerdatainfo.push_back("Lx_gas");
        headerdatainfo.push_back("Ly_gas");
        headerdatainfo.push_back("Lz_gas");
        headerdatainfo.push_back("q_gas");
        headerdatainfo.push_back("s_gas");
        headerdatainfo.push_back("eig_xx_gas");
        headerdatainfo.push_back("eig_xy_gas");
        headerdatainfo.push_back("eig_xz_gas");
        headerdatainfo.push_back("eig_yx_gas");
        headerdatainfo.push_back("eig_yy_gas");
        headerdatainfo.push_back("eig_yz_gas");
        headerdatainfo.push_back("eig_zx_gas");
        headerdatainfo.push_back("eig_zy_gas");
        headerdatainfo.push_back("eig_zz_gas");
        headerdatainfo.push_back("Krot_gas");
        headerdatainfo.push_back("T_gas");
#ifdef STARON
        headerdatainfo.push_back("Zmet_gas");
        headerdatainfo.push_back("SFR_gas");
#endif
    if (opt.iextragasoutput) {
        headerdatainfo.push_back("Mass_200mean_gas");
        headerdatainfo.push_back("Mass_200crit_gas");
        headerdatainfo.push_back("Mass_BN98_gas");
        headerdatainfo.push_back("Lx_200c_gas");
        headerdatainfo.push_back("Ly_200c_gas");
        headerdatainfo.push_back("Lz_200c_gas");
        headerdatainfo.push_back("Lx_200m_gas");
        headerdatainfo.push_back("Ly_200m_gas");
        headerdatainfo.push_back("Lz_200m_gas");
        headerdatainfo.push_back("Lx_BN98_gas");
        headerdatainfo.push_back("Ly_BN98_gas");
        headerdatainfo.push_back("Lz_BN98_gas");
        if (opt.iInclusiveHalo>0) {
            headerdatainfo.push_back("Mass_200mean_excl_gas");
            headerdatainfo.push_back("Mass_200crit_excl_gas");
            headerdatainfo.push_back("Mass_BN98_excl_gas");
            headerdatainfo.push_back("Lx_200c_excl_gas");
            headerdatainfo.push_back("Ly_200c_excl_gas");
            headerdatainfo.push_back("Lz_200c_excl_gas");
            headerdatainfo.push_back("Lx_200m_excl_gas");
            headerdatainfo.push_back("Ly_200m_excl_gas");
            headerdatainfo.push_back("Lz_200m_excl_gas");
            headerdatainfo.push_back("Lx_BN98_excl_gas");
            headerdatainfo.push_back("Ly_BN98_excl_gas");
            headerdatainfo.push_back("Lz_BN98_excl_gas");
        }
    }
#ifdef USEHDF
        sizeval=predtypeinfo.size();
        for (int i=sizeval;i<headerdatainfo.size();i++) predtypeinfo.push_back(desiredproprealtype[0]);
#endif
#ifdef USEADIOS
        sizeval=adiospredtypeinfo.size();
        for (int i=sizeval;i<headerdatainfo.size();i++) adiospredtypeinfo.push_back(desiredadiosproprealtype[0]);
#endif
#endif

#ifdef STARON
        headerdatainfo.push_back("n_star");
#ifdef USEHDF
        predtypeinfo.push_back(PredType::STD_U64LE);
#endif
#ifdef USEADIOS
        adiospredtypeinfo.push_back(ADIOS_DATATYPES::adios_unsigned_long);
#endif
        headerdatainfo.push_back("M_star");
        headerdatainfo.push_back("M_star_Rvmax");
        headerdatainfo.push_back("M_star_30kpc");
        //headerdatainfo.push_back("M_star_50kpc");
        headerdatainfo.push_back("M_star_500c");
        headerdatainfo.push_back("Xc_star");
        headerdatainfo.push_back("Yc_star");
        headerdatainfo.push_back("Zc_star");
        headerdatainfo.push_back("VXc_star");
        headerdatainfo.push_back("VYc_star");
        headerdatainfo.push_back("VZc_star");
        headerdatainfo.push_back("Efrac_star");
        headerdatainfo.push_back("R_HalfMass_star");
        headerdatainfo.push_back("veldisp_xx_star");
        headerdatainfo.push_back("veldisp_xy_star");
        headerdatainfo.push_back("veldisp_xz_star");
        headerdatainfo.push_back("veldisp_yx_star");
        headerdatainfo.push_back("veldisp_yy_star");
        headerdatainfo.push_back("veldisp_yz_star");
        headerdatainfo.push_back("veldisp_zx_star");
        headerdatainfo.push_back("veldisp_zy_star");
        headerdatainfo.push_back("veldisp_zz_star");
        headerdatainfo.push_back("Lx_star");
        headerdatainfo.push_back("Ly_star");
        headerdatainfo.push_back("Lz_star");
        headerdatainfo.push_back("q_star");
        headerdatainfo.push_back("s_star");
        headerdatainfo.push_back("eig_xx_star");
        headerdatainfo.push_back("eig_xy_star");
        headerdatainfo.push_back("eig_xz_star");
        headerdatainfo.push_back("eig_yx_star");
        headerdatainfo.push_back("eig_yy_star");
        headerdatainfo.push_back("eig_yz_star");
        headerdatainfo.push_back("eig_zx_star");
        headerdatainfo.push_back("eig_zy_star");
        headerdatainfo.push_back("eig_zz_star");
        headerdatainfo.push_back("Krot_star");
        headerdatainfo.push_back("tage_star");
        headerdatainfo.push_back("Zmet_star");
        if (opt.iextrastaroutput) {
            headerdatainfo.push_back("Mass_200mean_star");
            headerdatainfo.push_back("Mass_200crit_star");
            headerdatainfo.push_back("Mass_BN98_star");
            headerdatainfo.push_back("Lx_200c_star");
            headerdatainfo.push_back("Ly_200c_star");
            headerdatainfo.push_back("Lz_200c_star");
            headerdatainfo.push_back("Lx_200m_star");
            headerdatainfo.push_back("Ly_200m_star");
            headerdatainfo.push_back("Lz_200m_star");
            headerdatainfo.push_back("Lx_BN98_star");
            headerdatainfo.push_back("Ly_BN98_star");
            headerdatainfo.push_back("Lz_BN98_star");
            if (opt.iInclusiveHalo>0) {
                headerdatainfo.push_back("Mass_200mean_excl_star");
                headerdatainfo.push_back("Mass_200crit_excl_star");
                headerdatainfo.push_back("Mass_BN98_excl_star");
                headerdatainfo.push_back("Lx_200c_excl_star");
                headerdatainfo.push_back("Ly_200c_excl_star");
                headerdatainfo.push_back("Lz_200c_excl_star");
                headerdatainfo.push_back("Lx_200m_excl_star");
                headerdatainfo.push_back("Ly_200m_excl_star");
                headerdatainfo.push_back("Lz_200m_excl_star");
                headerdatainfo.push_back("Lx_BN98_excl_star");
                headerdatainfo.push_back("Ly_BN98_excl_star");
                headerdatainfo.push_back("Lz_BN98_excl_star");
            }
        }
#ifdef USEHDF
        sizeval=predtypeinfo.size();
        for (int i=sizeval;i<headerdatainfo.size();i++) predtypeinfo.push_back(desiredproprealtype[0]);
#endif
#ifdef USEADIOS
        sizeval=adiospredtypeinfo.size();
        for (int i=sizeval;i<headerdatainfo.size();i++) adiospredtypeinfo.push_back(desiredadiosproprealtype[0]);
#endif
#endif

#ifdef BHON
        headerdatainfo.push_back("n_bh");
#ifdef USEHDF
        predtypeinfo.push_back(PredType::STD_U64LE);
#endif
#ifdef USEADIOS
        adiospredtypeinfo.push_back(ADIOS_DATATYPES::adios_unsigned_long);
#endif
        headerdatainfo.push_back("M_bh");
#ifdef USEHDF
        sizeval=predtypeinfo.size();
        for (int i=sizeval;i<headerdatainfo.size();i++) predtypeinfo.push_back(desiredproprealtype[0]);
#endif
#ifdef USEADIOS
        sizeval=adiospredtypeinfo.size();
        for (int i=sizeval;i<headerdatainfo.size();i++) adiospredtypeinfo.push_back(desiredadiosproprealtype[0]);
#endif
#endif


#ifdef HIGHRES
        headerdatainfo.push_back("n_interloper");
#ifdef USEHDF
        predtypeinfo.push_back(PredType::STD_U64LE);
#endif
#ifdef USEADIOS
        adiospredtypeinfo.push_back(ADIOS_DATATYPES::adios_unsigned_long);
#endif
        headerdatainfo.push_back("M_interloper");
#ifdef USEHDF
        sizeval=predtypeinfo.size();
        for (int i=sizeval;i<headerdatainfo.size();i++) predtypeinfo.push_back(desiredproprealtype[0]);
#endif
#ifdef USEADIOS
        sizeval=adiospredtypeinfo.size();
        for (int i=sizeval;i<headerdatainfo.size();i++) adiospredtypeinfo.push_back(desiredadiosproprealtype[0]);
#endif
#endif
        //if aperture information calculated also include
        if (opt.iaperturecalc>0) {
            for (auto i=0; i<opt.aperturenum;i++) {
                headerdatainfo.push_back((string("Aperture_npart_")+opt.aperture_names_kpc[i]+string("_kpc")));
#ifdef USEHDF
                predtypeinfo.push_back(PredType::STD_U64LE);
#endif
#ifdef USEADIOS
                adiospredtypeinfo.push_back(ADIOS_DATATYPES::adios_unsigned_long);
#endif
            }
            for (auto i=0; i<opt.aperturenum;i++) {
                headerdatainfo.push_back((string("Aperture_mass_")+opt.aperture_names_kpc[i]+string("_kpc")));
#ifdef USEHDF
                predtypeinfo.push_back(desiredproprealtype[0]);
#endif
#ifdef USEADIOS
                adiospredtypeinfo.push_back(desiredadiosproprealtype[0]);
#endif
            }
#ifdef GASON
            for (auto i=0; i<opt.aperturenum;i++) {
                headerdatainfo.push_back((string("Aperture_npart_gas_")+opt.aperture_names_kpc[i]+string("_kpc")));
#ifdef USEHDF
                predtypeinfo.push_back(PredType::STD_U64LE);
#endif
#ifdef USEADIOS
                adiospredtypeinfo.push_back(ADIOS_DATATYPES::adios_unsigned_long);
#endif
            }
            for (auto i=0; i<opt.aperturenum;i++) {
                headerdatainfo.push_back((string("Aperture_mass_gas_")+opt.aperture_names_kpc[i]+string("_kpc")));
#ifdef USEHDF
                predtypeinfo.push_back(desiredproprealtype[0]);
#endif
#ifdef USEADIOS
                adiospredtypeinfo.push_back(desiredadiosproprealtype[0]);
#endif
            }
#ifdef STARON
            for (auto i=0; i<opt.aperturenum;i++) {
                headerdatainfo.push_back((string("Aperture_npart_gas_sf_")+opt.aperture_names_kpc[i]+string("_kpc")));
#ifdef USEHDF
                predtypeinfo.push_back(PredType::STD_U64LE);
#endif
#ifdef USEADIOS
                adiospredtypeinfo.push_back(ADIOS_DATATYPES::adios_unsigned_long);
#endif
            }
            for (auto i=0; i<opt.aperturenum;i++) {
                headerdatainfo.push_back((string("Aperture_mass_gas_sf_")+opt.aperture_names_kpc[i]+string("_kpc")));
#ifdef USEHDF
                predtypeinfo.push_back(desiredproprealtype[0]);
#endif
#ifdef USEADIOS
                adiospredtypeinfo.push_back(desiredadiosproprealtype[0]);
#endif
            }
            for (auto i=0; i<opt.aperturenum;i++) {
                headerdatainfo.push_back((string("Aperture_npart_gas_nsf_")+opt.aperture_names_kpc[i]+string("_kpc")));
#ifdef USEHDF
                predtypeinfo.push_back(PredType::STD_U64LE);
#endif
#ifdef USEADIOS
                adiospredtypeinfo.push_back(ADIOS_DATATYPES::adios_unsigned_long);
#endif
            }
            for (auto i=0; i<opt.aperturenum;i++) {
                headerdatainfo.push_back((string("Aperture_mass_gas_nsf_")+opt.aperture_names_kpc[i]+string("_kpc")));
#ifdef USEHDF
                predtypeinfo.push_back(desiredproprealtype[0]);
#endif
#ifdef USEADIOS
                adiospredtypeinfo.push_back(desiredadiosproprealtype[0]);
#endif
            }
#endif
#endif
#ifdef STARON
            for (auto i=0; i<opt.aperturenum;i++) {
                headerdatainfo.push_back((string("Aperture_npart_star_")+opt.aperture_names_kpc[i]+string("_kpc")));
#ifdef USEHDF
                predtypeinfo.push_back(PredType::STD_U64LE);
#endif
#ifdef USEADIOS
                adiospredtypeinfo.push_back(ADIOS_DATATYPES::adios_unsigned_long);
#endif
            }
            for (auto i=0; i<opt.aperturenum;i++) {
                headerdatainfo.push_back((string("Aperture_mass_star_")+opt.aperture_names_kpc[i]+string("_kpc")));
#ifdef USEHDF
                predtypeinfo.push_back(desiredproprealtype[0]);
#endif
#ifdef USEADIOS
                adiospredtypeinfo.push_back(desiredadiosproprealtype[0]);
#endif
            }
#endif
        }

        //if aperture information calculated also include
        if (opt.SOnum>0) {
            for (auto i=0; i<opt.SOnum;i++) {
                headerdatainfo.push_back((string("SO_Mass_")+opt.SOthresholds_names_crit[i]+string("_rhocrit")));
#ifdef USEHDF
                predtypeinfo.push_back(desiredproprealtype[0]);
#endif
#ifdef USEADIOS
                adiospredtypeinfo.push_back(desiredadiosproprealtype[0]);
#endif
            }
            for (auto i=0; i<opt.SOnum;i++) {
                headerdatainfo.push_back((string("SO_R_")+opt.SOthresholds_names_crit[i]+string("_rhocrit")));
#ifdef USEHDF
                predtypeinfo.push_back(desiredproprealtype[0]);
#endif
#ifdef USEADIOS
                adiospredtypeinfo.push_back(desiredadiosproprealtype[0]);
#endif
            }
#ifdef GASON
            if (opt.iextragasoutput && opt.iextrahalooutput) {
                for (auto i=0; i<opt.SOnum;i++) {
                    headerdatainfo.push_back((string("SO_Mass_gas_")+opt.SOthresholds_names_crit[i]+string("_rhocrit")));
#ifdef USEHDF
                    predtypeinfo.push_back(desiredproprealtype[0]);
#endif
#ifdef USEADIOS
                    adiospredtypeinfo.push_back(desiredadiosproprealtype[0]);
#endif
                }
#ifdef STARON
#endif
            }
#endif

#ifdef STARON
            if (opt.iextrastaroutput && opt.iextrahalooutput) {
                for (auto i=0; i<opt.SOnum;i++) {
                    headerdatainfo.push_back((string("SO_Mass_star_")+opt.SOthresholds_names_crit[i]+string("_rhocrit")));
#ifdef USEHDF
                    predtypeinfo.push_back(desiredproprealtype[0]);
#endif
#ifdef USEADIOS
                    adiospredtypeinfo.push_back(desiredadiosproprealtype[0]);
#endif
                }
            }
#endif
        }
        if (opt.SOnum>0 && opt.iextrahalooutput) {
            for (auto i=0; i<opt.SOnum;i++) {
                headerdatainfo.push_back((string("SO_Lx_")+opt.SOthresholds_names_crit[i]+string("_rhocrit")));
                headerdatainfo.push_back((string("SO_Ly_")+opt.SOthresholds_names_crit[i]+string("_rhocrit")));
                headerdatainfo.push_back((string("SO_Lz_")+opt.SOthresholds_names_crit[i]+string("_rhocrit")));
                for (auto k=0;k<3;k++) {
#ifdef USEHDF
                    predtypeinfo.push_back(desiredproprealtype[0]);
#endif
#ifdef USEADIOS
                    adiospredtypeinfo.push_back(desiredadiosproprealtype[0]);
#endif
                }
            }
#ifdef GASON
            if (opt.iextragasoutput) {
                for (auto i=0; i<opt.SOnum;i++) {
                    headerdatainfo.push_back((string("SO_Lx_gas_")+opt.SOthresholds_names_crit[i]+string("_rhocrit")));
                    headerdatainfo.push_back((string("SO_Ly_gas_")+opt.SOthresholds_names_crit[i]+string("_rhocrit")));
                    headerdatainfo.push_back((string("SO_Lz_gas_")+opt.SOthresholds_names_crit[i]+string("_rhocrit")));
                    for (auto k=0;k<3;k++) {
#ifdef USEHDF
                        predtypeinfo.push_back(desiredproprealtype[0]);
#endif
#ifdef USEADIOS
                        adiospredtypeinfo.push_back(desiredadiosproprealtype[0]);
#endif
                    }
                }
#ifdef STARON
#endif
            }
#endif

#ifdef STARON
            if (opt.iextrastaroutput) {
                for (auto i=0; i<opt.SOnum;i++) {
                    headerdatainfo.push_back((string("SO_Lx_star_")+opt.SOthresholds_names_crit[i]+string("_rhocrit")));
                    headerdatainfo.push_back((string("SO_Ly_star_")+opt.SOthresholds_names_crit[i]+string("_rhocrit")));
                    headerdatainfo.push_back((string("SO_Lz_star_")+opt.SOthresholds_names_crit[i]+string("_rhocrit")));
                    for (auto k=0;k<3;k++) {
#ifdef USEHDF
                        predtypeinfo.push_back(desiredproprealtype[0]);
#endif
#ifdef USEADIOS
                        adiospredtypeinfo.push_back(desiredadiosproprealtype[0]);
#endif
                    }
                }
            }
#endif
        }

    }
};


/*! Structures stores profile info of the data writen by the \ref PropData profiles data structures,
    specifically the \ref PropData::WriteProfileBinary, \ref PropData::WriteProfileAscii, \ref PropData::WriteProfileHDF routines
*/

struct ProfileDataHeader{
    //list the header info
    vector<string> headerdatainfo;
#ifdef USEHDF
    vector<PredType> predtypeinfo;
#endif
#ifdef USEADIOS
    vector<ADIOS_DATATYPES> adiospredtypeinfo;
#endif
    int numberscalarentries, numberarrayallgroupentries, numberarrayhaloentries;
    int offsetscalarentries, offsetarrayallgroupentries, offsetarrayhaloentries;

    ProfileDataHeader(Options&opt){
        int sizeval;
#ifdef USEHDF
        vector<PredType> desiredproprealtype;
        if (sizeof(Double_t)==sizeof(double)) desiredproprealtype.push_back(PredType::NATIVE_DOUBLE);
        else desiredproprealtype.push_back(PredType::NATIVE_FLOAT);
#endif
#ifdef USEADIOS
        vector<ADIOS_DATATYPES> desiredadiosproprealtype;
        if (sizeof(Double_t)==sizeof(double)) desiredadiosproprealtype.push_back(ADIOS_DATATYPES::adios_double);
        else desiredadiosproprealtype.push_back(ADIOS_DATATYPES::adios_real);
#endif

        offsetscalarentries=0;
        headerdatainfo.push_back("ID");
#ifdef USEHDF
        predtypeinfo.push_back(PredType::STD_U64LE);
#endif
#ifdef USEADIOS
        adiospredtypeinfo.push_back(ADIOS_DATATYPES::adios_unsigned_long);
#endif
        //if normalisation is phys then no need for writing normalisation block
        if (opt.iprofilenorm != PROFILERNORMPHYS) {
        headerdatainfo.push_back(opt.profileradnormstring);
#ifdef USEHDF
        predtypeinfo.push_back(desiredproprealtype[0]);
#endif
#ifdef USEADIOS
        adiospredtypeinfo.push_back(desiredadiosproprealtype[0]);
#endif
        }
        numberscalarentries=headerdatainfo.size();

	offsetarrayallgroupentries=headerdatainfo.size();
        headerdatainfo.push_back("Npart_profile");
#ifdef GASON
        headerdatainfo.push_back("Npart_profile_gas");
#ifdef STARON
        headerdatainfo.push_back("Npart_profile_gas_sf");
        headerdatainfo.push_back("Npart_profile_gas_nsf");
#endif
#endif
#ifdef STARON
        headerdatainfo.push_back("Npart_profile_star");
#endif
#ifdef USEHDF
        sizeval=predtypeinfo.size();
        for (int i=sizeval;i<headerdatainfo.size();i++) predtypeinfo.push_back(PredType::STD_U32LE);
#endif
#ifdef USEADIOS
        sizeval=adiospredtypeinfo.size();
        for (int i=sizeval;i<headerdatainfo.size();i++) adiospredtypeinfo.push_back(ADIOS_DATATYPES::adios_unsigned_integer);
#endif

        headerdatainfo.push_back("Mass_profile");
#ifdef GASON
        headerdatainfo.push_back("Mass_profile_gas");
#ifdef STARON
        headerdatainfo.push_back("Mass_profile_gas_sf");
        headerdatainfo.push_back("Mass_profile_gas_nsf");
#endif
#endif
#ifdef STARON
        headerdatainfo.push_back("Mass_profile_star");
#endif

#ifdef USEHDF
        sizeval=predtypeinfo.size();
        for (int i=sizeval;i<headerdatainfo.size();i++) predtypeinfo.push_back(PredType::NATIVE_FLOAT);
#endif
#ifdef USEADIOS
        sizeval=adiospredtypeinfo.size();
        for (int i=sizeval;i<headerdatainfo.size();i++) adiospredtypeinfo.push_back(ADIOS_DATATYPES::adios_real);
#endif
        numberarrayallgroupentries=headerdatainfo.size()-offsetarrayallgroupentries;

        //stuff for inclusive halo/SO profiles
        if (opt.iInclusiveHalo >0) {
        offsetarrayhaloentries=headerdatainfo.size();
        headerdatainfo.push_back("Npart_inclusive_profile");
#ifdef GASON
        headerdatainfo.push_back("Npart_inclusive_profile_gas");
#ifdef STARON
        headerdatainfo.push_back("Npart_inclusive_profile_gas_sf");
        headerdatainfo.push_back("Npart_inclusive_profile_gas_nsf");
#endif
#endif
#ifdef STARON
        headerdatainfo.push_back("Npart_inclusive_profile_star");
#endif
#ifdef USEHDF
        sizeval=predtypeinfo.size();
        for (int i=sizeval;i<headerdatainfo.size();i++) predtypeinfo.push_back(PredType::STD_U32LE);
#endif
#ifdef USEADIOS
        sizeval=adiospredtypeinfo.size();
        for (int i=sizeval;i<headerdatainfo.size();i++) adiospredtypeinfo.push_back(ADIOS_DATATYPES::adios_unsigned_integer);
#endif

        headerdatainfo.push_back("Mass_inclusive_profile");
#ifdef GASON
        headerdatainfo.push_back("Mass_inclusive_profile_gas");
#ifdef STARON
        headerdatainfo.push_back("Mass_inclusive_profile_gas_sf");
        headerdatainfo.push_back("Mass_inclusive_profile_gas_nsf");
#endif
#endif
#ifdef STARON
        headerdatainfo.push_back("Mass_inclusive_profile_star");
#endif
#ifdef USEHDF
        sizeval=predtypeinfo.size();
        for (int i=sizeval;i<headerdatainfo.size();i++) predtypeinfo.push_back(PredType::NATIVE_FLOAT);
#endif
#ifdef USEADIOS
        sizeval=adiospredtypeinfo.size();
        for (int i=sizeval;i<headerdatainfo.size();i++) adiospredtypeinfo.push_back(ADIOS_DATATYPES::adios_real);
#endif
        numberarrayhaloentries=headerdatainfo.size()-offsetarrayhaloentries;
        }
    }
};

/*! Structure used to keep track of a structure's parent structure
    note that level could be sim->halo->subhalo->subsubhalo
    or even sim->wall/void/filament->halo->substructure->subsubstructure
    here sim is stype=0,gid=0, and the other structure types are to be defined.
    The data structure is meant to be traversed from
        - level 0 structures ("field" objects)
        - level 0 pointer to nextlevel
        - nextlevel containing nginlevel objects
*/
struct StrucLevelData
{
    ///structure type and number in current level of hierarchy
    Int_t stype,nsinlevel;
    ///points to the the head pfof address of the group and parent
    Particle **Phead;
    Int_t **gidhead;
    ///parent pointers point to the address of the parents gidhead and Phead
    Particle **Pparenthead;
    Int_t **gidparenthead;
    ///add uber parent pointer (that is pointer to field halo)
    Int_t **giduberparenthead;
    ///allowing for multiple structure types at a given level in the hierarchy
    Int_t *stypeinlevel;
    StrucLevelData *nextlevel;
    StrucLevelData(Int_t numgroups=-1){
        if (numgroups<=0) {
            Phead=NULL;
            Pparenthead=NULL;
            gidhead=NULL;
            gidparenthead=NULL;
            giduberparenthead=NULL;
            nextlevel=NULL;
            stypeinlevel=NULL;
            nsinlevel=0;
        }
        else Allocate(numgroups);
    }
    ///just allocate memory
    void Allocate(Int_t numgroups){
        nsinlevel=numgroups;
        Phead=new Particle*[numgroups+1];
        gidhead=new Int_t*[numgroups+1];
        stypeinlevel=new Int_t[numgroups+1];
        gidparenthead=new Int_t*[numgroups+1];
        giduberparenthead=new Int_t*[numgroups+1];
        nextlevel=NULL;
    }
    ///initialize
    void Initialize(){
        for (Int_t i=1;i<=nsinlevel;i++) {gidhead[i]=NULL;gidparenthead[i]=NULL;giduberparenthead[i]=NULL;}
    }
    ~StrucLevelData(){
        if (nextlevel!=NULL) delete nextlevel;
        nextlevel=NULL;
        if (nsinlevel>0) {
            delete[] Phead;
            delete[] gidhead;
            delete[] stypeinlevel;
            delete[] gidparenthead;
            delete[] giduberparenthead;
        }
    }
};

#if defined(USEHDF)||defined(USEADIOS)
///store the names of datasets in catalog output
struct DataGroupNames {
    ///store names of catalog group files
    vector<string> prop;
#ifdef USEHDF
    //store the data type
    vector<PredType> propdatatype;
#endif
#ifdef USEADIOS
    vector<ADIOS_DATATYPES> adiospropdatatype;
#endif

    ///store names of catalog group files
    vector<string> group;
#ifdef USEHDF
    vector<PredType> groupdatatype;
#endif
#ifdef USEADIOS
    vector<ADIOS_DATATYPES> adiosgroupdatatype;
#endif

    ///store the names of catalog particle files
    vector<string> part;
#ifdef USEHDF
    vector<PredType> partdatatype;
#endif
#ifdef USEADIOS
    vector<ADIOS_DATATYPES> adiospartdatatype;
#endif

    ///store the names of catalog particle type files
    vector<string> types;
#ifdef USEHDF
    vector<PredType> typesdatatype;
#endif
#ifdef USEADIOS
    vector<ADIOS_DATATYPES> adiostypesdatatype;
#endif

    ///store the names of hierarchy files
    vector<string> hierarchy;
#ifdef USEHDF
    vector<PredType> hierarchydatatype;
#endif
#ifdef USEADIOS
    vector<ADIOS_DATATYPES> adioshierarchydatatype;
#endif

    ///store names of SO files
    vector<string> SO;
#ifdef USEHDF
    vector<PredType> SOdatatype;
#endif
#ifdef USEADIOS
    vector<ADIOS_DATATYPES> SOdatatype;
#endif

    //store names of profile files
    vector<string> profile;
#ifdef USEHDF
    //store the data type
    vector<PredType> profiledatatype;
#endif
#ifdef USEADIOS
    vector<ADIOS_DATATYPES> adiosprofiledatatype;
#endif

    DataGroupNames(){
#ifdef USEHDF
        vector<PredType> desiredproprealtype;
        if (sizeof(Double_t)==sizeof(double)) desiredproprealtype.push_back(PredType::NATIVE_DOUBLE);
        else desiredproprealtype.push_back(PredType::NATIVE_FLOAT);
#endif
#ifdef USEADIOS
        vector<ADIOS_DATATYPES> desiredadiosproprealtype;
        if (sizeof(Double_t)==sizeof(double)) desiredadiosproprealtype.push_back(ADIOS_DATATYPES::adios_double);
        else desiredadiosproprealtype.push_back(ADIOS_DATATYPES::adios_real);
#endif
        prop.push_back("File_id");
        prop.push_back("Num_of_files");
        prop.push_back("Num_of_groups");
        prop.push_back("Total_num_of_groups");
        prop.push_back("Cosmological_Sim");
        prop.push_back("Comoving_or_Physical");
        prop.push_back("Period");
        prop.push_back("Time");
        prop.push_back("Length_unit_to_kpc");
        prop.push_back("Velocity_to_kms");
        prop.push_back("Mass_unit_to_solarmass");
#if defined(GASON) || defined(STARON) || defined(BHON)
        prop.push_back("Metallicity_unit_to_solar");
        prop.push_back("SFR_unit_to_solarmassperyear");
        prop.push_back("Stellar_age_unit_to_yr");
#endif
#ifdef USEHDF
        propdatatype.push_back(PredType::STD_I32LE);
        propdatatype.push_back(PredType::STD_I32LE);
        propdatatype.push_back(PredType::STD_U64LE);
        propdatatype.push_back(PredType::STD_U64LE);
        propdatatype.push_back(PredType::STD_U32LE);
        propdatatype.push_back(PredType::STD_U32LE);
        propdatatype.push_back(desiredproprealtype[0]);
        propdatatype.push_back(desiredproprealtype[0]);
        propdatatype.push_back(desiredproprealtype[0]);
        propdatatype.push_back(desiredproprealtype[0]);
        propdatatype.push_back(desiredproprealtype[0]);
#if defined(GASON) || defined(STARON) || defined(BHON)
        propdatatype.push_back(desiredproprealtype[0]);
        propdatatype.push_back(desiredproprealtype[0]);
        propdatatype.push_back(desiredproprealtype[0]);
#endif
#endif
#ifdef USEADIOS
        adiospropdatatype.push_back(ADIOS_DATATYPES::adios_integer);
        adiospropdatatype.push_back(ADIOS_DATATYPES::adios_integer);
        adiospropdatatype.push_back(ADIOS_DATATYPES::adios_unsigned_long);
        adiospropdatatype.push_back(ADIOS_DATATYPES::adios_unsigned_long);
        adiospropdatatype.push_back(ADIOS_DATATYPES::adios_unsigned_integer);
        adiospropdatatype.push_back(ADIOS_DATATYPES::adios_unsigned_integer);
        adiospropdatatype.push_back(desiredadiosproprealtype[0]);
        adiospropdatatype.push_back(desiredadiosproprealtype[0]);
        adiospropdatatype.push_back(desiredadiosproprealtype[0]);
        adiospropdatatype.push_back(desiredadiosproprealtype[0]);
        adiospropdatatype.push_back(desiredadiosproprealtype[0]);
#if defined(GASON) || defined(STARON) || defined(BHON)
        adiospropdatatype.push_back(desiredadiosproprealtype[0]);
        adiospropdatatype.push_back(desiredadiosproprealtype[0]);
        adiospropdatatype.push_back(desiredadiosproprealtype[0]);
#endif
#endif

        group.push_back("File_id");
        group.push_back("Num_of_files");
        group.push_back("Num_of_groups");
        group.push_back("Total_num_of_groups");
        group.push_back("Group_Size");
        group.push_back("Offset");
        group.push_back("Offset_unbound");
#ifdef USEHDF
        groupdatatype.push_back(PredType::STD_I32LE);
        groupdatatype.push_back(PredType::STD_I32LE);
        groupdatatype.push_back(PredType::STD_U64LE);
        groupdatatype.push_back(PredType::STD_U64LE);
        groupdatatype.push_back(PredType::STD_U32LE);
        groupdatatype.push_back(PredType::STD_U64LE);
        groupdatatype.push_back(PredType::STD_U64LE);
#endif
#ifdef USEADIOS
        adiosgroupdatatype.push_back(ADIOS_DATATYPES::adios_integer);
        adiosgroupdatatype.push_back(ADIOS_DATATYPES::adios_integer);
        adiosgroupdatatype.push_back(ADIOS_DATATYPES::adios_unsigned_long);
        adiosgroupdatatype.push_back(ADIOS_DATATYPES::adios_unsigned_long);
        adiosgroupdatatype.push_back(ADIOS_DATATYPES::adios_unsigned_integer);
        adiosgroupdatatype.push_back(ADIOS_DATATYPES::adios_unsigned_long);
        adiosgroupdatatype.push_back(ADIOS_DATATYPES::adios_unsigned_long);
#endif

        part.push_back("File_id");
        part.push_back("Num_of_files");
        part.push_back("Num_of_particles_in_groups");
        part.push_back("Total_num_of_particles_in_all_groups");
        part.push_back("Particle_IDs");
#ifdef USEHDF
        partdatatype.push_back(PredType::STD_I32LE);
        partdatatype.push_back(PredType::STD_I32LE);
        partdatatype.push_back(PredType::STD_U64LE);
        partdatatype.push_back(PredType::STD_U64LE);
        partdatatype.push_back(PredType::STD_I64LE);
#endif
#ifdef USEADIOS
        adiospartdatatype.push_back(ADIOS_DATATYPES::adios_integer);
        adiospartdatatype.push_back(ADIOS_DATATYPES::adios_integer);
        adiospartdatatype.push_back(ADIOS_DATATYPES::adios_unsigned_long);
        adiospartdatatype.push_back(ADIOS_DATATYPES::adios_unsigned_long);
        adiospartdatatype.push_back(ADIOS_DATATYPES::adios_long);
#endif

        types.push_back("File_id");
        types.push_back("Num_of_files");
        types.push_back("Num_of_particles_in_groups");
        types.push_back("Total_num_of_particles_in_all_groups");
        types.push_back("Particle_types");
#ifdef USEHDF
        typesdatatype.push_back(PredType::STD_I32LE);
        typesdatatype.push_back(PredType::STD_I32LE);
        typesdatatype.push_back(PredType::STD_U64LE);
        typesdatatype.push_back(PredType::STD_U64LE);
        typesdatatype.push_back(PredType::STD_U16LE);
#endif
#ifdef USEADIOS
        adiostypesdatatype.push_back(ADIOS_DATATYPES::adios_integer);
        adiostypesdatatype.push_back(ADIOS_DATATYPES::adios_integer);
        adiostypesdatatype.push_back(ADIOS_DATATYPES::adios_unsigned_long);
        adiostypesdatatype.push_back(ADIOS_DATATYPES::adios_unsigned_long);
        adiostypesdatatype.push_back(ADIOS_DATATYPES::adios_unsigned_short);
#endif

        hierarchy.push_back("File_id");
        hierarchy.push_back("Num_of_files");
        hierarchy.push_back("Num_of_groups");
        hierarchy.push_back("Total_num_of_groups");
        hierarchy.push_back("Number_of_substructures_in_halo");
        hierarchy.push_back("Parent_halo_ID");
#ifdef USEHDF
        hierarchydatatype.push_back(PredType::STD_I32LE);
        hierarchydatatype.push_back(PredType::STD_I32LE);
        hierarchydatatype.push_back(PredType::STD_U64LE);
        hierarchydatatype.push_back(PredType::STD_U64LE);
        hierarchydatatype.push_back(PredType::STD_U32LE);
        hierarchydatatype.push_back(PredType::STD_I64LE);
#endif
#ifdef USEADIOS
        adioshierarchydatatype.push_back(ADIOS_DATATYPES::adios_integer);
        adioshierarchydatatype.push_back(ADIOS_DATATYPES::adios_integer);
        adioshierarchydatatype.push_back(ADIOS_DATATYPES::adios_unsigned_long);
        adioshierarchydatatype.push_back(ADIOS_DATATYPES::adios_unsigned_long);
        adioshierarchydatatype.push_back(ADIOS_DATATYPES::adios_unsigned_integer);
        adioshierarchydatatype.push_back(ADIOS_DATATYPES::adios_unsigned_long);
#endif
        SO.push_back("File_id");
        SO.push_back("Num_of_files");
        SO.push_back("Num_of_SO_regions");
        SO.push_back("Total_num_of_SO_regions");
        SO.push_back("Num_of_particles_in_SO_regions");
        SO.push_back("Total_num_of_particles_in_SO_regions");
        SO.push_back("SO_size");
        SO.push_back("Offset");
        SO.push_back("Particle_IDs");
#if defined(GASON) || defined(STARON) || defined(BHON)
        SO.push_back("Particle_types");
#endif

#ifdef USEHDF
        SOdatatype.push_back(PredType::STD_I32LE);
        SOdatatype.push_back(PredType::STD_I32LE);
        SOdatatype.push_back(PredType::STD_U64LE);
        SOdatatype.push_back(PredType::STD_U64LE);
        SOdatatype.push_back(PredType::STD_U64LE);
        SOdatatype.push_back(PredType::STD_U64LE);
        SOdatatype.push_back(PredType::STD_U32LE);
        SOdatatype.push_back(PredType::STD_U64LE);
        SOdatatype.push_back(PredType::STD_I64LE);
#if defined(GASON) || defined(STARON) || defined(BHON)
        SOdatatype.push_back(PredType::STD_I32LE);
#endif
#endif
#ifdef USEADIOS
        adiosSOdatatype.push_back(ADIOS_DATATYPES::adios_integer);
        adiosSOdatatype.push_back(ADIOS_DATATYPES::adios_integer);
        adiosSOdatatype.push_back(ADIOS_DATATYPES::adios_unsigned_long);
        adiosSOdatatype.push_back(ADIOS_DATATYPES::adios_unsigned_long);
        adiosSOdatatype.push_back(ADIOS_DATATYPES::adios_unsigned_long);
        adiosSOdatatype.push_back(ADIOS_DATATYPES::adios_unsigned_long);
        adiosSOdatatype.push_back(ADIOS_DATATYPES::adios_unsigned_integer);
        adiosSOdatatype.push_back(ADIOS_DATATYPES::adios_unsigned_long);
        adiosSOdatatype.push_back(ADIOS_DATATYPES::adios_long);
#if defined(GASON) || defined(STARON) || defined(BHON)
        adiosSOdatatype.push_back(ADIOS_DATATYPES::adios_integer);
#endif
#endif

        profile.push_back("File_id");
        profile.push_back("Num_of_files");
        profile.push_back("Num_of_groups");
        profile.push_back("Total_num_of_groups");
        profile.push_back("Num_of_halos");
        profile.push_back("Total_num_of_halos");
        profile.push_back("Radial_norm");
        profile.push_back("Inclusive_profiles_flag");
        profile.push_back("Num_of_bin_edges");
        profile.push_back("Radial_bin_edges");
#ifdef USEHDF
        profiledatatype.push_back(PredType::STD_I32LE);
        profiledatatype.push_back(PredType::STD_I32LE);
        profiledatatype.push_back(PredType::STD_U64LE);
        profiledatatype.push_back(PredType::STD_U64LE);
        profiledatatype.push_back(PredType::STD_U64LE);
        profiledatatype.push_back(PredType::STD_U64LE);
        profiledatatype.push_back(PredType::C_S1);
        profiledatatype.push_back(PredType::STD_I32LE);
        profiledatatype.push_back(PredType::STD_I32LE);
        profiledatatype.push_back(desiredproprealtype[0]);
#endif
#ifdef USEADIOS
        adiosprofiledatatype.push_back(ADIOS_DATATYPES::adios_integer);
        adiosprofiledatatype.push_back(ADIOS_DATATYPES::adios_integer);
        adiosprofiledatatype.push_back(ADIOS_DATATYPES::adios_unsigned_long);
        adiosprofiledatatype.push_back(ADIOS_DATATYPES::adios_unsigned_long);
        adiosprofiledatatype.push_back(ADIOS_DATATYPES::adios_unsigned_long);
        adiosprofiledatatype.push_back(ADIOS_DATATYPES::adios_unsigned_long);
        adiosprofiledatatype.push_back(ADIOS_DATATYPES::adios_string);
        adiosprofiledatatype.push_back(ADIOS_DATATYPES::adios_integer);
        adiosprofiledatatype.push_back(ADIOS_DATATYPES::adios_integer);
        adiosprofiledatatype.push_back(desiredadiosproprealtype[0]);
#endif

    }
};
#endif

///Useful structore to store information of leaf nodes in the tree
struct leaf_node_info{
    int num, numtot;
    Int_t id, istart, iend;
    Coordinate cm;
    Double_t size;
#ifdef USEMPI
    Double_t searchdist;
#endif
};

///if using MPI API
#ifdef USEMPI
#include <mpi.h>
///Includes external global variables used for MPI version of code
#include "mpivar.h"
#endif

extern StrucLevelData *psldata;

#endif<|MERGE_RESOLUTION|>--- conflicted
+++ resolved
@@ -375,11 +375,8 @@
     int iextrabhoutput;
     /// calculate subind like properties
     int isubfindproperties;
-<<<<<<< HEAD
-=======
     ///for output, produce subfind like format
     int isubfindoutput;
->>>>>>> a73f9e1b
 
     ///disable particle id related output like fof.grp or catalog_group data. Useful if just want halo properties
     ///and not interested in tracking. Code writes halo properties catalog and exits.
@@ -458,11 +455,8 @@
     int iSortByBindingEnergy;
     /// what reference position to use when calculating Properties
     int iPropertyReferencePosition;
-<<<<<<< HEAD
-=======
     /// what particle type is used to define reference position
     int ParticleTypeForRefenceFrame;
->>>>>>> a73f9e1b
 
 
     ///threshold on particle ELL value, normalized logarithmic distance from predicted maxwellian velocity density.
@@ -737,10 +731,7 @@
         iKeepFOF=0;
         iSortByBindingEnergy=1;
         iPropertyReferencePosition=PROPREFCM;
-<<<<<<< HEAD
-=======
         ParticleTypeForRefenceFrame=-1;
->>>>>>> a73f9e1b
 
         iLargerCellSearch=0;
 

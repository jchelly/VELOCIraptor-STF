--- conflicted
+++ resolved
@@ -990,7 +990,6 @@
                 EncMass-=Pval->GetMass()*opt.MassValue;
 #else
                 EncMass-=Pval->GetMass();
-<<<<<<< HEAD
 #endif
             }
             if (pdata[i].gRvir==0) {pdata[i].gMvir=pdata[i].gmass;pdata[i].gRvir=pdata[i].gsize;}
@@ -1040,57 +1039,6 @@
 {
     #pragma omp for reduction(+:Jx,Jy,Jz,sxx,sxy,sxz,syy,syz,szz,Ekin)
 #endif
-=======
-#endif
-            }
-            if (pdata[i].gRvir==0) {pdata[i].gMvir=pdata[i].gmass;pdata[i].gRvir=pdata[i].gsize;}
-            if (pdata[i].gR200c==0) {pdata[i].gM200c=pdata[i].gmass;pdata[i].gR200c=pdata[i].gsize;}
-            if (pdata[i].gR200m==0) {pdata[i].gM200m=pdata[i].gmass;pdata[i].gR200m=pdata[i].gsize;}
-            if (pdata[i].gR500c==0) {pdata[i].gM500c=pdata[i].gmass;pdata[i].gR500c=pdata[i].gsize;}
-            if (pdata[i].gRBN98==0) {pdata[i].gMBN98=pdata[i].gmass;pdata[i].gRBN98=pdata[i].gsize;}
-        }
-        if (opt.iextrahalooutput) {
-            EncMass=pdata[i].gmass;
-            if (opt.iInclusiveHalo>0 && pdata[i].hostid==-1) {
-            for (j=numingroup[i]-1;j>=0;j--) {
-                Pval=&Part[j+noffset[i]];
-                rc=Pval->Radius();
-                if (pdata[i].gRvir_excl==0 && EncMass>=0.01*pdata[i].gmass) if (log(EncMass)-3.0*log(rc)-log(4.0*M_PI/3.0)>virval)
-                {pdata[i].gMvir_excl=EncMass;pdata[i].gRvir_excl=rc;}
-                if (pdata[i].gR200c_excl==0 && EncMass>=0.01*pdata[i].gmass) if (log(EncMass)-3.0*log(rc)-log(4.0*M_PI/3.0)>m200val)
-                {pdata[i].gM200c_excl=EncMass;pdata[i].gR200c_excl=rc;}
-                if (pdata[i].gR200m_excl==0 && EncMass>=0.01*pdata[i].gmass) if (log(EncMass)-3.0*log(rc)-log(4.0*M_PI/3.0)>m200mval)
-                {pdata[i].gM200m_excl=EncMass;pdata[i].gR200m_excl=rc;}
-                if (pdata[i].gRBN98_excl==0 && EncMass>=0.01*pdata[i].gmass) if (log(EncMass)-3.0*log(rc)-log(4.0*M_PI/3.0)>mBN98val)
-                {pdata[i].gMBN98_excl=EncMass;pdata[i].gRBN98_excl=rc;}
-                if (pdata[i].gR200m_excl!=0&&pdata[i].gR200c_excl!=0&&pdata[i].gRvir_excl!=0&&pdata[i].gRBN98_excl!=0) break;
-#ifdef NOMASS
-                EncMass-=opt.MassValue;
-#else
-                EncMass-=Pval->GetMass();
-#endif
-            }
-            if (pdata[i].gRvir_excl==0) {pdata[i].gMvir_excl=pdata[i].gmass;pdata[i].gRvir_excl=pdata[i].gsize;}
-            if (pdata[i].gR200c_excl==0) {pdata[i].gM200c_excl=pdata[i].gmass;pdata[i].gR200c_excl=pdata[i].gsize;}
-            if (pdata[i].gR200m_excl==0) {pdata[i].gM200m_excl=pdata[i].gmass;pdata[i].gR200m_excl=pdata[i].gsize;}
-            if (pdata[i].gRBN98_excl==0) {pdata[i].gMBN98_excl=pdata[i].gmass;pdata[i].gRBN98_excl=pdata[i].gsize;}
-            }
-        }
-
-        EncMass=0;
-        Double_t Jx,Jy,Jz,sxx,sxy,sxz,syy,syz,szz;
-        Double_t Jx200m,Jy200m,Jz200m;
-        Double_t Jx200c,Jy200c,Jz200c;
-        Double_t JxBN98,JyBN98,JzBN98;
-        Coordinate J;
-        Ekin=Jx=Jy=Jz=sxx=sxy=sxz=syy=syz=szz=Krot=0.;
-#ifdef USEOPENMP
-#pragma omp parallel default(shared) \
-private(j,Pval,rc,x,y,z,vx,vy,vz,J,mval)
-{
-    #pragma omp for reduction(+:Jx,Jy,Jz,sxx,sxy,sxz,syy,syz,szz,Ekin)
-#endif
->>>>>>> a73f9e1b
         for (j=0;j<numingroup[i];j++) {
             Pval=&Part[j+noffset[i]];
             mval=Pval->GetMass();
@@ -1899,7 +1847,6 @@
     #pragma omp for nowait
 #endif
     for (i=1;i<=ngroup;i++)
-<<<<<<< HEAD
     {
         //get relative positions of cm/most bound/min pot depending on reference frame choice.
         if (opt.iPropertyReferencePosition == PROPREFCM)
@@ -1940,115 +1887,6 @@
 #ifdef USEOPENMP
 }
 #endif
-}
-
-///calculate max distance from reference positions
-void GetMaximumSizes(Options &opt, Int_t nbodies, Particle *Part, Int_t ngroup, Int_t *&numingroup, PropData *&pdata, Int_t *&noffset) {
-    Int_t i;
-    Double_t rcm,rmbp,rminpot;
-    Particle *Pval;
-#ifdef USEOPENMP
-#pragma omp parallel default(shared)  \
-private(i, Pval, rcm,rmbp,rminpot)
-{
-    #pragma omp for nowait
-#endif
-    for (i=1;i<=ngroup;i++)
-    {
-        pdata[i].gRcm = pdata[i].gRmbp = pdata[i].gRminpot =0;
-        for (auto j=0;j<numingroup[i];j++) {
-            Pval=&Part[j+noffset[i]];
-            rcm = rmbp = rminpot = 0;
-            for (auto k=0;k<3;k++) {
-                rcm += pow(Pval->GetPosition(k) - pdata[i].gcm[k],2.0);
-                rmbp += pow(Pval->GetPosition(k) - pdata[i].gposmbp[k],2.0);
-                rminpot += pow(Pval->GetPosition(k) - pdata[i].gposminpot[k],2.0);
-            }
-            rcm = sqrt(rcm); rmbp = sqrt(rmbp); rminpot = sqrt(rminpot);
-            if (rcm > pdata[i].gRcm) pdata[i].gRcm=rcm;
-            if (rmbp > pdata[i].gRmbp) pdata[i].gRmbp=rmbp;
-            if (rminpot > pdata[i].gRminpot) pdata[i].gRminpot=rminpot;
-=======
-    {
-        //get relative positions of cm/most bound/min pot depending on reference frame choice.
-        if (opt.iPropertyReferencePosition == PROPREFCM)
-        {
-            //get relative positions of most bound an min pot particles
-            for (auto k=0;k<3;k++) {
-                pdata[i].gposmbp[k]=pdata[i].gposmbp[k]-pdata[i].gcm[k];
-                pdata[i].gvelmbp[k]=pdata[i].gvelmbp[k]-pdata[i].gcmvel[k];
-                pdata[i].gposminpot[k]=pdata[i].gposminpot[k]-pdata[i].gcm[k];
-                pdata[i].gvelminpot[k]=pdata[i].gvelminpot[k]-pdata[i].gcmvel[k];
-                if (pdata[i].gcm[k]<0) pdata[i].gcm[k]+=opt.p;
-                else if (pdata[i].gcm[k]>opt.p) pdata[i].gcm[k]-=opt.p;
-            }
-        }
-        if (opt.iPropertyReferencePosition == PROPREFMBP)
-        {
-            for (auto k=0;k<3;k++) {
-                pdata[i].gcm[k]=pdata[i].gcm[k]-pdata[i].gposmbp[k];
-                pdata[i].gcmvel[k]=pdata[i].gcmvel[k]-pdata[i].gvelmbp[k];
-                pdata[i].gposminpot[k]=pdata[i].gposminpot[k]-pdata[i].gposmbp[k];
-                pdata[i].gvelminpot[k]=pdata[i].gvelminpot[k]-pdata[i].gvelmbp[k];
-                if (pdata[i].gposmbp[k]<0) pdata[i].gposmbp[k]+=opt.p;
-                else if (pdata[i].gposmbp[k]>opt.p) pdata[i].gposmbp[k]-=opt.p;
-            }
-        }
-        if (opt.iPropertyReferencePosition == PROPREFMINPOT)
-        {
-            for (auto k=0;k<3;k++) {
-                pdata[i].gposmbp[k]=pdata[i].gposmbp[k]-pdata[i].gposminpot[k];
-                pdata[i].gvelmbp[k]=pdata[i].gvelmbp[k]-pdata[i].gvelminpot[k];
-                pdata[i].gcm[k]=pdata[i].gcm[k]-pdata[i].gposminpot[k];
-                pdata[i].gcmvel[k]=pdata[i].gcmvel[k]-pdata[i].gvelminpot[k];
-                if (pdata[i].gposminpot[k]<0) pdata[i].gposminpot[k]+=opt.p;
-                else if (pdata[i].gposminpot[k]>opt.p) pdata[i].gposminpot[k]-=opt.p;
-            }
->>>>>>> a73f9e1b
-        }
-    }
-#ifdef USEOPENMP
-}
-#endif
-<<<<<<< HEAD
-
-}
-
-///Calculate concentration parameter based on assuming NFW profile
-void GetNFWConcentrations(Options &opt, Int_t ngroup, Int_t *&numingroup, PropData *&pdata)
-{
-    Int_t i;
-#ifdef USEOPENMP
-#pragma omp parallel default(shared)  \
-private(i)
-{
-    #pragma omp for schedule(dynamic) nowait
-#endif
-    for (i=1;i<=ngroup;i++)
-    {
-        //if no viable R200c, then continue
-        if (pdata[i].gR200c <= 0) {pdata[i].cNFW = -1; continue;}
-        //calculate the concentration based on prada 2012 where [(Vmax)/(GM/R)]^2-(0.216*c)/f(c)=0,
-        //where f(c)=ln(1+c)-c/(1+c) and M is some "virial" mass and associated radius
-        pdata[i].VmaxVvir2=(pdata[i].gmaxvel*pdata[i].gmaxvel)/(opt.G*pdata[i].gM200c/pdata[i].gR200c);
-        //always possible halo severly truncated before so correct if necessary and also for tidal debris, both vmax concentration pretty meaningless
-        if (pdata[i].VmaxVvir2<=1.05) {
-            if (pdata[i].gM200c==0) pdata[i].cNFW=pdata[i].gsize/pdata[i].gRmaxvel;
-            else pdata[i].cNFW=pdata[i].gR200c/pdata[i].gRmaxvel;
-        }
-        else {
-            if (numingroup[i]>=PROPNFWMINNUM) CalcConcentration(pdata[i]);
-            else {
-                if (pdata[i].gM200c==0) pdata[i].cNFW=pdata[i].gsize/pdata[i].gRmaxvel;
-                else pdata[i].cNFW=pdata[i].gR200c/pdata[i].gRmaxvel;
-            }
-        }
-    }
-#ifdef USEOPENMP
-}
-#endif
-=======
->>>>>>> a73f9e1b
 }
 
 ///calculate max distance from reference positions
@@ -3056,6 +2894,17 @@
     Double_t m500val=log(opt.rhocrit*500.0);
     //find the lowest rho value and set minim threshold to half that
     Double_t minlgrhoval = min({virval, m200val, mBN98val, m200mval})-log(2.0);
+    //if there are many overdensities to calculate iterate over the list
+    vector<Double_t> SOlgrhovals;
+    int iSOfound;
+    //vector<
+    if (opt.SOnum >0) {
+        SOlgrhovals.resize(opt.SOnum);
+        for (auto i=0;i<opt.SOnum;i++) {
+            SOlgrhovals[i]=log(opt.rhocrit*opt.SOthresholds_values_crit[i]);
+            minlgrhoval = min(minlgrhoval,SOlgrhovals[i]-log(2.0));
+        }
+    }
     Double_t fac,rhoval,rhoval2;
     Double_t time1=MyGetTime(),time2;
     int nthreads=1,tid;
@@ -3151,7 +3000,7 @@
 
 #ifdef USEOPENMP
 #pragma omp parallel default(shared)  \
-private(i,j,k,taggedparts,radii,masses,indices,posref,posparts,velparts,typeparts,n,dx,EncMass,J,rc,rhoval,rhoval2,tid,SOpids)
+private(i,j,k,taggedparts,radii,masses,indices,posref,posparts,velparts,typeparts,n,dx,EncMass,J,rc,rhoval,rhoval2,tid,SOpids,iSOfound)
 {
 #pragma omp for schedule(dynamic) nowait
 #endif
@@ -3161,6 +3010,7 @@
         if (opt.iPropertyReferencePosition == PROPREFCM) posref=pdata[i].gcm;
         else if (opt.iPropertyReferencePosition == PROPREFMBP) posref=pdata[i].gposmbp;
         else if (opt.iPropertyReferencePosition == PROPREFMINPOT) posref=pdata[i].gposminpot;
+        iSOfound = 0;
 
         taggedparts=tree->SearchBallPosTagged(posref,pow(maxrdist[i],2.0));
         radii.resize(taggedparts.size());
@@ -3306,507 +3156,11 @@
                 pdata[i].gR200m=rc*exp(gamma1*delta);
                 pdata[i].gM200m=EncMass*exp(gamma2*delta);
             }
-<<<<<<< HEAD
-=======
-            if (pdata[i].gRBN98==0 && deltalgrhodeltalgr<0) {
-                pdata[i].gRBN98=radii[indices[iindex-1]]*exp(1.0/deltalgrhodeltalgr*(mBN98val-lgrhoedge));
-                pdata[i].gMBN98=exp(3.0*log(pdata[i].gRBN98)+mBN98val-fac);
-            }
-            //calculate angular momentum if necessary
-            if (opt.iextrahalooutput) {
-                for (j=0;j<radii.size();j++) {
-                    massval = masses[indices[j]];
-                    J=Coordinate(posparts[indices[j]]).Cross(velparts[indices[j]])*massval;
-                    rc=posparts[indices[j]].Length();
-                    if (rc<=pdata[i].gR200c) pdata[i].gJ200c+=J;
-                    if (rc<=pdata[i].gR200m) pdata[i].gJ200m+=J;
-                    if (rc<=pdata[i].gRBN98) pdata[i].gJBN98+=J;
-#ifdef GASON
-                    if (opt.iextragasoutput) {
-                        if (typeparts[indices[j]]==GASTYPE){
-                            if (rc<=pdata[i].gR200c) {
-                                pdata[i].M_200crit_gas+=massval;
-                                pdata[i].L_200crit_gas+=J;
-                            }
-                            if (rc<=pdata[i].gR200m) {
-                                pdata[i].M_200mean_gas+=massval;
-                                pdata[i].L_200mean_gas+=J;
-                            }
-                            if (rc<=pdata[i].gRBN98) {
-                                pdata[i].M_BN98_gas+=massval;
-                                pdata[i].L_BN98_gas+=J;
-                            }
-                        }
-                    }
-#endif
-#ifdef STARON
-                    if (opt.iextrastaroutput) {
-                        if (typeparts[indices[j]]==STARTYPE){
-                            if (rc<=pdata[i].gR200c) {
-                                pdata[i].M_200crit_star+=massval;
-                                pdata[i].L_200crit_star+=J;
-                            }
-                            if (rc<=pdata[i].gR200m) {
-                                pdata[i].M_200mean_star+=massval;
-                                pdata[i].L_200mean_star+=J;
-                            }
-                            if (rc<=pdata[i].gRBN98) {
-                                pdata[i].M_BN98_star+=massval;
-                                pdata[i].L_BN98_star+=J;
-                            }
-                        }
-                    }
-#endif
-                }
-            }
-
-            //if calculating profiles
-            if (opt.iprofilecalc) {
-                double irnorm;
-                //as particles are radially sorted, init the radial bin at zero
-                int ibin = 0;
-                if (opt.iprofilenorm == PROFILERNORMR200CRIT) irnorm = 1.0/pdata[i].gR200c;
-                else irnorm = 1.0;
-                for (j=0;j<radii.size();j++) {
-                    ///\todo need to update to allow for star forming/non-star forming profiles
-                    ///by storing the star forming value.
-                    double sfrval = 0;
-                    AddDataToRadialBin(opt, radii[indices[j]], masses[indices[j]],
-#if defined(GASON) || defined(STARON) || defined(BHON)
-                        sfrval, typeparts[indices[j]],
-#endif
-                        irnorm, ibin, pdata[i]);
-                }
-                pdata[i].CopyProfileToInclusive(opt);
-            }
-
-
-            if (opt.iSphericalOverdensityPartList) {
-                SOpartlist[i].resize(llindex);
-#if defined(GASON) || defined(STARON) || defined(BHON)
-                SOparttypelist[i].resize(llindex);
-#endif
-                for (j=0;j<llindex;j++) SOpartlist[i][j]=SOpids[indices[j]];
-#if defined(GASON) || defined(STARON) || defined(BHON)
-                for (j=0;j<llindex;j++) SOparttypelist[i][j]=typeparts[indices[j]];
-#endif
-                SOpids.clear();
-            }
-            indices.clear();
-            radii.clear();
-            masses.clear();
-            if (opt.iextrahalooutput) {
-                posparts.clear();
-                velparts.clear();
-            }
-#if defined(GASON) || defined(STARON) || defined(BHON)
-            if (opt.iextragasoutput || opt.iextrastaroutput) typeparts.clear();
-#endif
-
-        }
-#ifdef USEOPENMP
-    }
-#endif
-        delete tree;
-        //reset its after putting particles back in input order
-        for (i=0;i<nbodies;i++) Part[i].SetID(ids[i]);
-        ids.clear();
-        //write the particle lists
-        if (opt.iSphericalOverdensityPartList) {
-            WriteSOCatalog(opt, ngroup, SOpartlist, SOparttypelist);
-            delete[] SOpartlist;
-#if defined(GASON) || defined(STARON) || defined(BHON)
-            delete[] SOparttypelist;
-#endif
-        }
-#ifdef USEMPI
-        mpi_period=0;
-        if (NProcs>1) {
-            if (treeimport!=NULL) delete treeimport;
-            delete[] PartDataGet;
-            delete[] PartDataIn;
-            delete[] NNDataGet;
-            delete[] NNDataIn;
-        }
-#endif
-    }
-    if (opt.iverbose) cout<<"Done inclusive masses for field objects in "<<MyGetTime()-time1<<endl;
-}
-//@}
-
-
-/// Calculate FOF mass looping over particles and invoking inclusive halo flag 1 or 2
-void GetFOFMass(Options &opt, const Int_t nbodies, Particle *Part, Int_t ngroup, Int_t *&pfof, Int_t *&numingroup, PropData *&pdata, Int_t *&noffset)
-{
-    Particle *Pval;
-    Int_t i,j,k;
-    Double_t time1=MyGetTime(), massval;
-    int nthreads=1,tid;
-#ifndef USEMPI
-    int ThisTask=0,NProcs=1;
-#endif
-
-#ifdef USEOPENMP
-#pragma omp parallel default(shared)  \
-private(i,j,k,Pval,massval)
-{
-    #pragma omp for schedule(dynamic) nowait
-#endif
-    for (i=1;i<=ngroup;i++)
-    {
-        if (pdata[i].hostid != -1) continue;
-        pdata[i].gNFOF=numingroup[i];
-        pdata[i].gMFOF=0.0;
-        for (j=0;j<numingroup[i];j++) {
-            Pval=&Part[j+noffset[i]];
-            massval=(*Pval).GetMass();
-            pdata[i].gMFOF+=massval;
-        }
-#ifdef NOMASS
-        pdata[i].gMFOF*=opt.MassValue;
-#endif
-    }
-#ifdef USEOPENMP
-}
-#endif
-    if (opt.iverbose) cout<<"Done FOF masses "<<MyGetTime()-time1<<endl;
-}
-
-/// Calculate FOF mass looping over groups once substructure search and have calculated properties
-void GetFOFMass(Options &opt, Int_t ngroup, Int_t *&numingroup, PropData *&pdata)
-{
-    Int_t i,j,k,haloidoffset=0, hostindex;
-    Double_t time1=MyGetTime(), massval;
-    int nthreads=1,tid;
-#ifndef USEMPI
-    int ThisTask=0,NProcs=1;
-#endif
-#ifdef USEMPI
-    for (int j=0;j<ThisTask;j++)haloidoffset+=mpi_ngroups[j];
-#endif
-
-    //if substructure has been found then need to update the FOF masses based on their substructure
-    for (i=1;i<=ngroup;i++)
-    {
-        if (pdata[i].hostid != -1) {
-            hostindex = pdata[i].hostid - opt.snapshotvalue - haloidoffset;
-            pdata[hostindex].gNFOF += numingroup[i];
-            pdata[hostindex].gMFOF += pdata[i].gmass;
-        }
-        else {
-            pdata[i].gNFOF += numingroup[i];
-            pdata[i].gMFOF += pdata[i].gmass;
-        }
-    }
-#ifdef NOMASS
-    for (i=1;i<=ngroup;i++) pdata[i].gMFOF*=opt.MassValue;
-#endif
-    if (opt.iverbose) cout<<"Done FOF masses "<<MyGetTime()-time1<<endl;
-}
-
-/// of all host halos using there centre of masses
-void GetSOMasses(Options &opt, const Int_t nbodies, Particle *Part, Int_t ngroup, Int_t *&numingroup, PropData *&pdata)
-{
-    Particle *Pval;
-    KDTree *tree;
-    Double_t *period=NULL;
-    Int_t i,j,k, nhalos = 0;
-    if (opt.iverbose) {
-        cout<<"Get inclusive masses"<<endl;
-        cout<<" with masses based on full SO search (slower) for halos only "<<endl;
-    }
-    Double_t ri,ri2,rcmv,r2,cmx,cmy,cmz,EncMass,Ninside;
-    Double_t x,y,z,vx,vy,vz,massval,rc,rcold;
-    Coordinate J(0.);
-    Double_t virval=log(opt.virlevel*opt.rhobg);
-    Double_t mBN98val=log(opt.virBN98*opt.rhocrit);
-    Double_t m200val=log(opt.rhocrit*200.0);
-    Double_t m200mval=log(opt.rhobg*200.0);
-    Double_t m500val=log(opt.rhocrit*500.0);
-    //find the lowest rho value and set minim threshold to half that
-    Double_t minlgrhoval = min({virval, m200val, mBN98val, m200mval})-log(2.0);
-    //if there are many overdensities to calculate iterate over the list
-    vector<Double_t> SOlgrhovals;
-    int iSOfound;
-    //vector<
-    if (opt.SOnum >0) {
-        SOlgrhovals.resize(opt.SOnum);
-        for (auto i=0;i<opt.SOnum;i++) {
-            SOlgrhovals[i]=log(opt.rhocrit*opt.SOthresholds_values_crit[i]);
-            minlgrhoval = min(minlgrhoval,SOlgrhovals[i]-log(2.0));
-        }
-    }
-    Double_t fac,rhoval,rhoval2;
-    Double_t time1=MyGetTime(),time2;
-    int nthreads=1,tid;
-#ifndef USEMPI
-    int ThisTask=0,NProcs=1;
-#endif
-#ifdef USEOPENMP
-#pragma omp parallel
-    {
-            if (omp_get_thread_num()==0) nthreads=omp_get_num_threads();
-    }
-#endif
-
-    //first we need to store the indices so we can place particles back in the order they need to be
-    //as we are going to build a tree to search particles
-    vector<Int_t> ids(nbodies);
-    for (i=0;i<nbodies;i++) ids[i]=Part[i].GetID();
-
-    vector<Int_t> taggedparts;
-    vector<Double_t> radii;
-    vector<Double_t> masses;
-    vector<Int_t> indices;
-    Coordinate posref;
-    vector<Coordinate> velparts;
-    vector<Coordinate> posparts;
-    vector<int> typeparts;
-    size_t n;
-    Double_t dx;
-    vector<Double_t> maxrdist(ngroup+1);
-    //to store particle ids of those in SO volume.
-    vector<Int_t> SOpids;
-    vector<Int_t> *SOpartlist=new vector<Int_t>[ngroup+1];
-    vector<int> *SOparttypelist = NULL;
-
-#if defined(GASON) || defined(STARON) || defined(BHON)
-    SOparttypelist=new vector<int>[ngroup+1];
-#endif
-
-    //set period
-    if (opt.p>0) {
-        period=new Double_t[3];
-        for (int j=0;j<3;j++) period[j]=opt.p;
-#ifdef USEMPI
-        mpi_period=opt.p;
-#endif
-    }
-
-    if (opt.iverbose >= 2) {
-        cout<<ThisTask<<" building trees for SO search "<<endl;
-    }
-    //build tree optimised to search for more than min group size
-    //this is the bottle neck for the SO calculation. Wonder if there is an easy
-    //way of speeding it up
-    tree=new KDTree(Part,nbodies,opt.HaloMinSize,tree->TPHYS,tree->KEPAN,100,0,0,0,period);
-    //store the radii that will be used to search for each group
-    //this is based on maximum radius and the enclosed density within the FOF so that if
-    //this density is larger than desired overdensity then we must increase the radius
-    //use the lowest desired overdensity / 2 to scale search radius
-    fac=-log(4.0*M_PI/3.0)-minlgrhoval;
-    Double_t radfac, maxsearchdist=0;
-    for (i=1;i<=ngroup;i++) {
-        if (pdata[i].hostid != -1) continue;
-        nhalos++;
-        radfac=max(1.0,exp(1.0/3.0*(log(pdata[i].gmass)-3.0*log(pdata[i].gsize)+fac)));
-        maxrdist[i]=pdata[i].gsize*opt.SphericalOverdensitySeachFac*radfac;
-    }
-    if (opt.iverbose >= 2) {
-        for (i=1;i<=ngroup;i++) if (maxsearchdist < maxrdist[i]) maxsearchdist = maxrdist[i];
-        cout<<ThisTask<<" max search distance is "<<maxsearchdist<<" in period fraction "<<maxsearchdist/opt.p<<endl;
-    }
-#ifdef USEMPI
-    //if using mpi then determine if halo's search radius overlaps another mpi domain
-    vector<bool> halooverlap;
-    KDTree *treeimport=NULL;
-    Int_t nimport,nexport;
-    if (NProcs>1) {
-        halooverlap= MPIGetHaloSearchExportNum(ngroup, pdata, maxrdist);
-        NNDataIn = new nndata_in[NExport];
-        NNDataGet = new nndata_in[NImport];
-        //build the exported halo group list using NNData structures
-        MPIBuildHaloSearchExportList(ngroup, pdata, maxrdist,halooverlap);
-        MPIGetHaloSearchImportNum(nbodies, tree, Part);
-        PartDataIn = new Particle[NExport+1];
-        PartDataGet = new Particle[NImport+1];
-        //run search on exported particles and determine which local particles need to be exported back (or imported)
-        nimport=MPIBuildParticleNNImportList(nbodies, tree, Part);
-        if (nimport>0) treeimport=new KDTree(PartDataGet,nimport,opt.HaloMinSize,tree->TPHYS,tree->KEPAN,100,0,0,0,period);
-    }
-#endif
-    time2=MyGetTime();
-    //now loop over groups and search for particles. This is probably fast if we build a tree
-    fac=-log(4.0*M_PI/3.0);
-
-#ifdef USEOPENMP
-#pragma omp parallel default(shared)  \
-private(i,j,k,taggedparts,radii,masses,indices,posref,posparts,velparts,typeparts,n,dx,EncMass,J,rc,rhoval,rhoval2,tid,SOpids,iSOfound)
-{
-#pragma omp for schedule(dynamic) nowait
-#endif
-    for (i=1;i<=ngroup;i++)
-    {
-        if (pdata[i].hostid != -1) continue;
-        if (opt.iPropertyReferencePosition == PROPREFCM) posref=pdata[i].gcm;
-        else if (opt.iPropertyReferencePosition == PROPREFMBP) posref=pdata[i].gposmbp;
-        else if (opt.iPropertyReferencePosition == PROPREFMINPOT) posref=pdata[i].gposminpot;
-        iSOfound = 0;
-
-        taggedparts=tree->SearchBallPosTagged(posref,pow(maxrdist[i],2.0));
-        radii.resize(taggedparts.size());
-        masses.resize(taggedparts.size());
-        if (opt.iextrahalooutput) {
-            posparts.resize(taggedparts.size());
-            velparts.resize(taggedparts.size());
-        }
-#if defined(GASON) || defined(STARON) || defined(BHON)
-        if (opt.iextragasoutput || opt.iextrastaroutput || opt.iSphericalOverdensityPartList) typeparts.resize(taggedparts.size());
-#endif
-        if (opt.iSphericalOverdensityPartList) SOpids.resize(taggedparts.size());
-        for (j=0;j<taggedparts.size();j++) {
-            masses[j]=Part[taggedparts[j]].GetMass();
-            if (opt.iSphericalOverdensityPartList) SOpids[j]=Part[taggedparts[j]].GetPID();
-            radii[j]=0;
-#if defined(GASON) || defined(STARON) || defined(BHON)
-            if (opt.iextragasoutput || opt.iextrastaroutput || opt.iSphericalOverdensityPartList) typeparts[j]=Part[taggedparts[j]].GetType();
-#endif
-            for (k=0;k<3;k++) {
-                dx=Part[taggedparts[j]].GetPosition(k)-posref[k];
-                //correct for period
-                if (opt.p>0) {
-                    if (dx>opt.p*0.5) dx-=opt.p;
-                    else if (dx<-opt.p*0.5) dx+=opt.p;
-                }
-                if (opt.iextrahalooutput) {
-                    posparts[j][k]=dx;
-                    velparts[j][k]=Part[taggedparts[j]].GetVelocity(k)-pdata[i].gcmvel[k];//??? i think this should be okay
-                }
-                radii[j]+=dx*dx;
-            }
-            radii[j]=sqrt(radii[j]);
-        }
-        taggedparts.clear();
-#ifdef USEMPI
-        if (NProcs>1) {
-            //if halo has overlap then search the imported particles as well, add them to the radii and mass vectors
-            if (halooverlap[i]&&nimport>0) {
-                taggedparts=treeimport->SearchBallPosTagged(posref,pow(maxrdist[i],2.0));
-                if (taggedparts.size() > 0) {
-                    Int_t offset=radii.size();
-                    radii.resize(radii.size()+taggedparts.size());
-                    masses.resize(masses.size()+taggedparts.size());
-                    if (opt.iextrahalooutput) {
-                        posparts.resize(posparts.size()+taggedparts.size());
-                        velparts.resize(velparts.size()+taggedparts.size());
-                    }
-#if defined(GASON) || defined(STARON) || defined(BHON)
-                    if (opt.iextragasoutput || opt.iextrastaroutput || opt.iSphericalOverdensityPartList) typeparts.resize(typeparts.size()+taggedparts.size());
-#endif
-                    if (opt.iSphericalOverdensityPartList) SOpids.resize(SOpids.size()+taggedparts.size());
-                    for (j=0;j<taggedparts.size();j++) {
-                        masses[offset+j]=PartDataGet[taggedparts[j]].GetMass();
-                        if (opt.iSphericalOverdensityPartList) SOpids[j+offset]=PartDataGet[taggedparts[j]].GetPID();
-#if defined(GASON) || defined(STARON) || defined(BHON)
-                        if (opt.iextragasoutput || opt.iextrastaroutput || opt.iSphericalOverdensityPartList) typeparts[offset+j]=PartDataGet[taggedparts[j]].GetType();
-#endif
-                        radii[offset+j]=0;
-                        for (k=0;k<3;k++) {
-                            dx=PartDataGet[taggedparts[j]].GetPosition(k)-posref[k];
-                            //correct for period
-                            if (opt.p>0) {
-                                if (dx>opt.p*0.5) dx-=opt.p;
-                                else if (dx<-opt.p*0.5) dx+=opt.p;
-                            }
-                            if (opt.iextrahalooutput) {
-                                posparts[j+offset][k]=dx;
-                                velparts[j+offset][k]=PartDataGet[taggedparts[j]].GetVelocity(k)-pdata[i].gcmvel[k];
-                            }
-                            radii[offset+j]+=dx*dx;
-                        }
-                        radii[offset+j]=sqrt(radii[offset+j]);
-                    }
-                }
-                taggedparts.clear();
-            }
-        }
-#endif
-        //get incides
-        indices.resize(radii.size());
-        n=0;generate(indices.begin(), indices.end(), [&]{ return n++; });
-        //sort by radius
-        auto comparator = [&radii](int a, int b){ return radii[a] < radii[b]; };
-        sort(indices.begin(), indices.end(), comparator);
-        //now loop over radii
-        //then get overdensity working outwards from some small fraction of the mass or at least 4 particles + small fraction of min halo size
-        int minnum=max((int)(opt.SphericalOverdensityMinHaloFac*radii.size()+1),(int)(opt.HaloMinSize*opt.SphericalOverdensityMinHaloFac+1));
-        int iindex=radii.size();
-        //if the lowest overdensity threshold is below the density at the outer
-        //edge then extrapolate density based on average slope using 10% of radial bins
-        double rc2, EncMass2, delta, gamma1, gamma2, gamma1lin, gamma2lin;
-        double lgrhoedge, deltalgrhodeltalgr, MassEdge;
-        int lindex=0.9*iindex, llindex=iindex;
-
-        MassEdge=EncMass=0;
-        for (j=0;j<iindex;j++) {
-            MassEdge+=masses[indices[j]];
-            if (j<lindex) EncMass+=masses[indices[j]];
-        }
-        lgrhoedge = log(MassEdge)-3.0*log(radii[indices[iindex-1]])+fac;
-        deltalgrhodeltalgr = log(EncMass/MassEdge)/log(radii[indices[lindex]]/radii[indices[iindex-1]])-3.0;
-        //now find radii matching SO density thresholds
-        EncMass=0;for (j=0;j<minnum;j++) EncMass+=masses[indices[j]];
-        rc=radii[indices[minnum-1]];
-        llindex=radii.size();
-        rc2=rc;
-        EncMass2=EncMass;
-        rhoval2=log(EncMass2)-3.0*log(rc2)+fac;
-        for (j=minnum;j<radii.size();j++) {
-            rc=radii[indices[j]];
-#ifdef NOMASS
-            EncMass+=opt.MassValue;
-#else
-            EncMass+=masses[indices[j]];
-#endif
-            rhoval=log(EncMass)-3.0*log(rc)+fac;
-            gamma1 = log(rc/rc2)/(rhoval-rhoval2);
-            gamma2 = log(EncMass/EncMass2)/(rhoval-rhoval2);
-            //for simplicit of interpolation, if slope is not decreasing, do not interpolate but move to the next point
-            if (gamma1>0) {
-                rhoval2 = rhoval;
-                rc2 = rc;
-                EncMass2 = EncMass;
-                continue;
-            }
-            if (pdata[i].gRvir==0) if (rhoval<virval)
-            {
-                //linearly interpolate, unless previous density also below threshold (which would happen at the start, then just set value)
-                delta = (virval-rhoval);
-                pdata[i].gRvir=rc*exp(gamma1*delta);
-                pdata[i].gMvir=EncMass*exp(gamma2*delta);
-            }
-            if (pdata[i].gR200c==0) if (rhoval<m200val)
-            {
-                    delta = (m200val-rhoval);
-                    pdata[i].gR200c=rc*exp(gamma1*delta);
-                    pdata[i].gM200c=EncMass*exp(gamma2*delta);
-            }
-            if (pdata[i].gR200m==0) if (rhoval<m200mval)
-            {
-                delta = (m200mval-rhoval);
-                pdata[i].gR200m=rc*exp(gamma1*delta);
-                pdata[i].gM200m=EncMass*exp(gamma2*delta);
-            }
->>>>>>> a73f9e1b
             if (pdata[i].gR500c==0) if (rhoval<m500val)
             {
                 delta = (m500val-rhoval);
                 pdata[i].gR500c=rc*exp(gamma1*delta);
                 pdata[i].gM500c=EncMass*exp(gamma2*delta);
-<<<<<<< HEAD
-            }
-            if (pdata[i].gRBN98==0) if (rhoval<mBN98val)
-            {
-                delta = (mBN98val-rhoval);
-                pdata[i].gRBN98=rc*exp(gamma1*delta);
-                pdata[i].gMBN98=EncMass*exp(gamma2*delta);
-            }
-            //if all overdensity thresholds found, store index and exit
-            if (pdata[i].gR200m!=0&&pdata[i].gR200c!=0&&pdata[i].gRvir!=0&&pdata[i].gR500c!=0&&pdata[i].gRBN98!=0) {
-                llindex=j;
-                break;
-            }
-=======
             }
             if (pdata[i].gRBN98==0) if (rhoval<mBN98val)
             {
@@ -3828,7 +3182,6 @@
                 llindex=j;
                 break;
             }
->>>>>>> a73f9e1b
 
         }
         //if overdensity never monotonically drops below thresholds then flag
@@ -3852,14 +3205,11 @@
             pdata[i].gRBN98=-1;
             pdata[i].gMBN98=-1;
         }
-<<<<<<< HEAD
-=======
         for (auto iso=0;iso<opt.SOnum;iso++) if (pdata[i].SO_radius[iso]==0)
         {
             pdata[i].SO_radius[iso]=-1;
             pdata[i].SO_mass[iso]=-1;
         }
->>>>>>> a73f9e1b
         //calculate angular momentum if necessary
         if (opt.iextrahalooutput) {
             for (j=0;j<radii.size();j++) {
@@ -3869,12 +3219,9 @@
                 if (rc<=pdata[i].gR200c) pdata[i].gJ200c+=J;
                 if (rc<=pdata[i].gR200m) pdata[i].gJ200m+=J;
                 if (rc<=pdata[i].gRBN98) pdata[i].gJBN98+=J;
-<<<<<<< HEAD
-=======
                 for (auto iso=0;iso<opt.SOnum;iso++) if (rc<pdata[i].SO_radius[iso]) {
                     pdata[i].SO_angularmomentum[iso]+=J;
                 }
->>>>>>> a73f9e1b
 #ifdef GASON
                 if (opt.iextragasoutput) {
                     if (typeparts[indices[j]]==GASTYPE){
@@ -3889,13 +3236,10 @@
                         if (rc<=pdata[i].gRBN98) {
                             pdata[i].M_BN98_gas+=massval;
                             pdata[i].L_BN98_gas+=J;
-<<<<<<< HEAD
-=======
                         }
                         for (auto iso=0;iso<opt.SOnum;iso++) if (rc<pdata[i].SO_radius[iso]) {
                             pdata[i].SO_mass_gas[iso]+=massval;
                             pdata[i].SO_angularmomentum_gas[iso]+=J;
->>>>>>> a73f9e1b
                         }
                     }
                 }
@@ -3914,13 +3258,10 @@
                         if (rc<=pdata[i].gRBN98) {
                             pdata[i].M_BN98_star+=massval;
                             pdata[i].L_BN98_star+=J;
-<<<<<<< HEAD
-=======
                         }
                         for (auto iso=0;iso<opt.SOnum;iso++) if (rc<pdata[i].SO_radius[iso]) {
                             pdata[i].SO_mass_star[iso]+=massval;
                             pdata[i].SO_angularmomentum_star[iso]+=J;
->>>>>>> a73f9e1b
                         }
                     }
                 }

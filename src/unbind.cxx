--- conflicted
+++ resolved
@@ -551,78 +551,6 @@
     //here energy data is stored in density
     for (i=1;i<=numgroups;i++) if (numingroup[i]>=ompunbindnum)
     {
-<<<<<<< HEAD
-        if (numingroup[i]<0) continue;
-        totT=0;
-        Efrac=0;
-#ifdef USEOPENMP
-#pragma omp parallel default(shared)  \
-private(j,k,v2,Ti,unbindcheck)
-{
-    #pragma omp for reduction(+:totT,Efrac)
-#endif
-        for (j=0;j<numingroup[i];j++) {
-            v2=0.0;for (k=0;k<3;k++) v2+=pow(gPart[i][j].GetVelocity(k)-cmvel[i][k],2.0);
-#ifdef NOMASS
-            Ti=0.5*gPart[i][j].GetMass()*v2*opt.MassValue;
-#ifdef GASON
-            Ti+=opt.MassValue*gPart[i][j].GetU();
-#endif
-#else
-            Ti=0.5*gPart[i][j].GetMass()*v2;
-#ifdef GASON
-            Ti+=gPart[i][j].GetMass()*gPart[i][j].GetU();
-#endif
-#endif
-            totT+=Ti;
-            gPart[i][j].SetDensity(opt.uinfo.Eratio*Ti+gPart[i][j].GetPotential());
-            Efrac+=(Ti+gPart[i][j].GetPotential()<0);
-        }
-#ifdef USEOPENMP
-}
-#endif
-        Efrac/=(Double_t)numingroup[i];
-        //determine if any particle  number of particle with positive energy upto opt.uinfo.maxunbindfrac*numingroup+1
-        nEplus=0;
-        pqsize=(Int_t)(opt.uinfo.maxunbindfrac*numingroup[i]+2);
-        nEplusid=new Int_t[pqsize];
-        Eplusflag=new int[numingroup[i]];
-        maxE=gPart[i][0].GetDensity();
-        for (j=1;j<numingroup[i];j++) if(maxE<gPart[i][j].GetDensity()) maxE=gPart[i][j].GetDensity();
-        //check if bound;
-        if (opt.uinfo.unbindtype==USYSANDPART) {
-            if(((Efrac<opt.uinfo.minEfrac)||(maxE>0))&&(numingroup[i]>=opt.MinSize)) unbindcheck=true;
-            else unbindcheck=false;
-        }
-        else if (opt.uinfo.unbindtype==UPART) {
-            if ((maxE>0)&&(numingroup[i]>=opt.MinSize))unbindcheck=true;
-            else unbindcheck=false;
-        }
-        //if need to unbind load largest energies so as to remove at most pqsize particles (roughly 1%) per removal loop
-        if (unbindcheck) {
-            for (j=0;j<numingroup[i];j++)Eplusflag[j]=0;
-            pq=new PriorityQueue(pqsize);
-            for (j=0;j<pqsize;j++) pq->Push(j,gPart[i][j].GetDensity());
-            for (j=pqsize;j<numingroup[i];j++) if (gPart[i][j].GetDensity()>gPart[i][pq->TopQueue()].GetDensity()) {pq->Pop();pq->Push(j,gPart[i][j].GetDensity());}
-            nEplus=0;
-            //if just looking at particle then add to removal list till energy >0
-            if (opt.uinfo.unbindtype==UPART) {
-                for (j=0;j<pqsize;j++) {
-                    if (gPart[i][pq->TopQueue()].GetDensity()>0) {nEplusid[nEplus++]=pq->TopQueue();Eplusflag[pq->TopQueue()]=1;pq->Pop();}
-                    else break;
-                }
-            }
-            //otherwise, remove all positive energies and also if Efrac< minEfrac, keep adding to removal list
-            else if (opt.uinfo.unbindtype==USYSANDPART) {
-                nEfrac=0;
-                if (Efrac<opt.uinfo.minEfrac) nEfrac=(opt.uinfo.minEfrac-Efrac)*numingroup[i];
-                for (j=0;j<pqsize;j++) {
-                    if (gPart[i][pq->TopQueue()].GetDensity()>0 || nEplus<nEfrac) {nEplusid[nEplus++]=pq->TopQueue();Eplusflag[pq->TopQueue()]=1;pq->Pop();}
-                    else break;
-                }
-            }
-            delete pq;
-=======
         unbindloops=0;
         oldnumingroup = numingroup[i];
         GetBoundFractionAndMaxE(opt, numingroup[i], gPart[i], cmvel[i], Efrac, maxE, nunbound);
@@ -631,7 +559,6 @@
             for (j=0;j<numingroup[i];j++) pfof[pglist[i][j]]=0;
             numingroup[i]=0;
             iunbindflag++;
->>>>>>> c7228665
         }
         else {
             //determine if any particle  number of particle with positive energy upto opt.uinfo.maxunbindfrac*numingroup+1
@@ -719,11 +646,6 @@
 #endif
     for (i=1;i<=numgroups;i++) if (numingroup[i]<=ompunbindnum && numingroup[i]>0)
     {
-<<<<<<< HEAD
-        if (numingroup[i]<0) continue;
-        totT=0;
-=======
->>>>>>> c7228665
         maxE=-MAXVALUE;
         nEplus=0;
         Efrac=0.;

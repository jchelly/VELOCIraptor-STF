/*! \file hdfitems.h
 *  \brief this file contains definitions and routines for reading HDF5 files
 *
 *   NOTE: the routines are based on reading Illustris HDF outputs
 */

#ifndef HDFITEMS_H
#define HDFITEMS_H


#include "H5Cpp.h"
using namespace H5;

///\name ILLUSTRIS specific constants
//@{
///convert illustris metallicty to ratio to solar
#define ILLUSTRISZMET 1.0/0.0127
//@}

///number of particle types
#define NHDFTYPE 6
///\name define hdf particle types
//@{
#define HDFGASTYPE 0
#define HDFDMTYPE 1
#define HDFWINDTYPE 2
#define HDFTRACERTYPE 3
#define HDFSTARTYPE 4
#define HDFBHTYPE 5
#define HDFEXTRATYPE 6

#define HDFDM1TYPE 2
#define HDFDM2TYPE 3
//@}

///\name number of entries in various data groups
//@{
#define HDFHEADNINFO 12
#define HDFGASNINFO 20
#define HDFDMNINFO 7
#define HDFTRACERNINFO 3
#define HDFSTARNINFO 13
#define HDFBHNINFO 21
#define HDFMAXPINFO 40
//@}

///\name to access where extra baryonic properties are located in the HDF_Part_Info structure that code will use to calcualte object properties
//@{
#define HDFGASIMETAL 0

#define HDFSTARIMETAL 40
#define HDFSTARIAGE 41

#define HDFBHIMDOT 50
//@}

///number of luminosity bands for stars
#define NLUMBANDS 8

///how many particle properties are read from file in one go
#define HDFCHUNKSIZE 100000

///how many data blocks are of  interest. That is what data blocks do I wish to load. pos,vel,mass,pid,U,Zmet,tage?
#define NHDFDATABLOCK 10
///here number shared by all particle types
#define NHDFDATABLOCKALL 4
//Maximum dimensionality of a datablock
///example at most one needs a dimensionality of 13 for the tracer particles in Illustris for fluid related info
#define HDFMAXPROPDIM 13

///\defgroup HDFNAMES labels for HDF naming conventions
//@{
#define HDFNUMNAMETYPES  7
#define HDFILLUSTISNAMES 0
#define HDFGADGETXNAMES  1
#define HDFEAGLENAMES    2
#define HDFGIZMONAMES    3
#define HDFSIMBANAMES    4
#define HDFMUFASANAMES   5
#define HDFSWIFTEAGLENAMES    6
//@}

///size of chunks in hdf files for Compression
#define HDFOUTPUTCHUNKSIZE 8192

#if H5_VERSION_GE(1,10,1)
#define HDF5_FILE_GROUP_COMMON_BASE H5::Group
#define HDF5_GROUP_DATASET_COMMON_BASE H5::H5Object
#else
#define HDF5_FILE_GROUP_COMMON_BASE H5::CommonFG
#define HDF5_GROUP_DATASET_COMMON_BASE H5::H5Location
#endif

static inline
H5::Attribute get_attribute(const HDF5_GROUP_DATASET_COMMON_BASE &l, const std::string attr_name)
{
	if (!l.attrExists(attr_name)) {
		throw invalid_argument(std::string("attribute not found ") + attr_name);
	}
	return l.openAttribute(attr_name);
}

static inline
H5::Attribute get_attribute(const HDF5_FILE_GROUP_COMMON_BASE &file_or_group, const std::vector<std::string> &parts)
{
	// This is the attribute name
	if (parts.size() == 1) {
		return get_attribute(dynamic_cast<const HDF5_GROUP_DATASET_COMMON_BASE &>(file_or_group), parts[0]);
	}

	auto n_groups = file_or_group.getNumObjs();

	const auto path = parts.front();
	for(hsize_t i = 0; i < n_groups; i++) {

		auto objname = file_or_group.getObjnameByIdx(i);
		if (objname != path) {
			continue;
		}

		auto objtype = file_or_group.getObjTypeByIdx(i);
		if (objtype == H5G_GROUP) {
			std::vector<std::string> subparts(parts.begin() + 1, parts.end());
			return get_attribute(file_or_group.openGroup(objname), subparts);
		}
		else if (objtype == H5G_DATASET) {
			std::vector<std::string> subparts(parts.begin() + 1, parts.end());
			return get_attribute(file_or_group.openDataSet(objname), parts.back());
		}
	}

	throw invalid_argument("attribute name not found");
}

static inline
vector<string> tokenize(const string &s, const string &delims)
{
	string::size_type lastPos = s.find_first_not_of(delims, 0);
	string::size_type pos     = s.find_first_of(delims, lastPos);

	vector<string> tokens;
	while (string::npos != pos || string::npos != lastPos) {
		tokens.push_back(s.substr(lastPos, pos - lastPos));
		lastPos = s.find_first_not_of(delims, pos);
		pos = s.find_first_of(delims, lastPos);
	}
	return tokens;
}

static inline
H5::Attribute get_attribute(const H5::H5File &file, const string &name)
{
	std::vector<std::string> parts = tokenize(name, "/");
	return get_attribute(file, parts);
}

template<typename T>
static inline
void _do_read(const H5::Attribute &attr, const H5::DataType type, T &val)
{
	attr.read(type, &val);
}

template<>
void _do_read<std::string>(const H5::Attribute &attr, const H5::DataType type, std::string &val)
{
	attr.read(type, val);
}

template<typename T>
const T read_attribute(const H5::H5File &filename, const std::string &name) {
	std::string attr_name;
	H5::Attribute attr = get_attribute(filename, name);
	H5::DataType type = attr.getDataType();
	T val;
	_do_read(attr, type, val);
	attr.close();
	return val;
}

template<typename T>
const T read_attribute(const std::string &filename, const std::string &name) {
	H5::H5File file(filename, H5F_ACC_RDONLY);
	return read_attribute<T>(file, name);
}

static inline void HDF5PrintError(const H5::Exception &error) {
#if H5_VERSION_GE(1,10,1)
	error.printErrorStack();
#else
	error.printError();
#endif
}

///This structures stores the strings defining the groups of data in the hdf input. NOTE: HERE I show the strings for Illustris format
struct HDF_Group_Names {
    //define the strings associated with the types of structures contained in the hdf file.
    H5std_string Header_name;
    H5std_string GASpart_name;
    H5std_string DMpart_name;
    H5std_string EXTRApart_name;
    H5std_string TRACERpart_name;
    H5std_string STARpart_name;
    H5std_string BHpart_name;
    H5std_string part_names[NHDFTYPE];
    H5std_string names[NHDFTYPE+1];

    ///constructor
    HDF_Group_Names(int hdfnametype=HDFEAGLENAMES){
        switch (hdfnametype) {
          case HDFSWIFTEAGLENAMES:
            Header_name=H5std_string("Header");
            GASpart_name=H5std_string("PartType0");
            DMpart_name=H5std_string("PartType1");
            EXTRApart_name=H5std_string("PartType2");
            TRACERpart_name=H5std_string("PartType3");
            STARpart_name=H5std_string("PartType4");
            BHpart_name=H5std_string("PartType5");
          break;

          default:
            Header_name=H5std_string("Header");
            GASpart_name=H5std_string("PartType0");
            DMpart_name=H5std_string("PartType1");
            EXTRApart_name=H5std_string("PartType2");
            TRACERpart_name=H5std_string("PartType3");
            STARpart_name=H5std_string("PartType4");
            BHpart_name=H5std_string("PartType5");
          break;
        }

        part_names[0]=GASpart_name;
        part_names[1]=DMpart_name;
        part_names[2]=EXTRApart_name;
        part_names[3]=TRACERpart_name;
        part_names[4]=STARpart_name;
        part_names[5]=BHpart_name;

        names[0]=Header_name;
        names[1]=GASpart_name;
        names[2]=DMpart_name;
        names[3]=EXTRApart_name;
        names[4]=TRACERpart_name;
        names[5]=STARpart_name;
        names[6]=BHpart_name;
    }
};

///data stored in the header group structure in the HDF format
struct HDF_Header {

    double      BoxSize;
    int         npart[NHDFTYPE];
    unsigned int npartTotal[NHDFTYPE];
    unsigned int npartTotalHW[NHDFTYPE];
    double      mass[NHDFTYPE];
    double      Omega0, OmegaLambda, HubbleParam;
    double      redshift, time;
    int         iscosmological;
    int         num_files;

    H5std_string names[HDFHEADNINFO];
    const static int IBoxSize  =0;
    const static int IMass     =1;
    const static int INuminFile=2;
    const static int INumTot   =3;
    const static int INumTotHW =4;
    const static int IOmega0   =5;
    const static int IOmegaL   =6;
    const static int IRedshift =7;
    const static int ITime     =8;
    const static int INumFiles =9;
    const static int IHubbleParam =10;
    const static int IIsCosmological =11;

    ///constructor
    HDF_Header(int hdfnametype=HDFEAGLENAMES) {
        int itemp=0;
        switch (hdfnametype) {
          case HDFSWIFTEAGLENAMES:
            names[itemp++]=H5std_string("Header/BoxSize");
            names[itemp++]=H5std_string("Header/MassTable");
            names[itemp++]=H5std_string("Header/NumPart_ThisFile");
            names[itemp++]=H5std_string("Header/NumPart_Total");
            names[itemp++]=H5std_string("Header/NumPart_Total_HighWord");
            names[itemp++]=H5std_string("Cosmology/Omega_m");
            names[itemp++]=H5std_string("Cosmology/Omega_lambda");
            names[itemp++]=H5std_string("Header/Redshift");
            names[itemp++]=H5std_string("Header/Time");
            names[itemp++]=H5std_string("Header/NumFilesPerSnapshot");
            names[itemp++]=H5std_string("Cosmology/h");
            names[itemp++]=H5std_string("Cosmology/Cosmological run");
            break;

          default:
            names[itemp++]=H5std_string("Header/BoxSize");
            names[itemp++]=H5std_string("Header/MassTable");
            names[itemp++]=H5std_string("Header/NumPart_ThisFile");
            names[itemp++]=H5std_string("Header/NumPart_Total");
            names[itemp++]=H5std_string("Header/NumPart_Total_HighWord");
            names[itemp++]=H5std_string("Header/Omega0");
            names[itemp++]=H5std_string("Header/OmegaLambda");
            names[itemp++]=H5std_string("Header/Redshift");
            names[itemp++]=H5std_string("Header/Time");
            names[itemp++]=H5std_string("Header/NumFilesPerSnapshot");
            names[itemp++]=H5std_string("Header/HubbleParam");
            break;
        }
    }
};

struct HDF_Part_Info {
    H5std_string names[HDFMAXPINFO];
    int ptype;
    int nentries;
    //store where properties are located
    int propindex[100];

    //the HDF naming convenction for the data blocks. By default assumes ILLUSTRIS nameing convention
    //for simplicity, all particles have basic properties listed first, x,v,ids,mass in this order
    HDF_Part_Info(int PTYPE, int hdfnametype=HDFEAGLENAMES) {
        ptype=PTYPE;
        int itemp=0;
        //gas
        if (ptype==HDFGASTYPE) {
            names[itemp++]=H5std_string("Coordinates");
            if(hdfnametype==HDFEAGLENAMES) names[itemp++]=H5std_string("Velocity");
            else names[itemp++]=H5std_string("Velocities");
            names[itemp++]=H5std_string("ParticleIDs");
            names[itemp++]=H5std_string("Masses");
            names[itemp++]=H5std_string("Density");
            names[itemp++]=H5std_string("InternalEnergy");
            names[itemp++]=H5std_string("StarFormationRate");
            //always place the metacallity at position 7 in naming array
            if (hdfnametype==HDFILLUSTISNAMES) {
                propindex[HDFGASIMETAL]=itemp;
                names[itemp++]=H5std_string("GFM_Metallicity");
                names[itemp++]=H5std_string("ElectronAbundance");
                names[itemp++]=H5std_string("NeutralHydrogenAbundance");
                names[itemp++]=H5std_string("Volume");
                names[itemp++]=H5std_string("SmoothingLength");
                names[itemp++]=H5std_string("Potential");
                names[itemp++]=H5std_string("SubfindDensity");
                names[itemp++]=H5std_string("SubfindHsml");
                names[itemp++]=H5std_string("SubfindVelDisp");
                names[itemp++]=H5std_string("GFM_AGNRadiation");
                names[itemp++]=H5std_string("GFM_CoolingRate");
                names[itemp++]=H5std_string("GFM_WindDMVelDisp");
                names[itemp++]=H5std_string("NumTracers");
            }
            else if (hdfnametype==HDFGIZMONAMES) {
                propindex[HDFGASIMETAL]=itemp;
                //names[itemp++]=H5std_string("Metallicity");//11 metals stored in this data set
                names[itemp++]=H5std_string("Metallicity_00");//only grab the first of the 11, which is total
                names[itemp++]=H5std_string("ElectronAbundance");
                names[itemp++]=H5std_string("FractionH2");
                names[itemp++]=H5std_string("GrackleHI");
                names[itemp++]=H5std_string("GrackleHII");
                names[itemp++]=H5std_string("GrackleHM");
                names[itemp++]=H5std_string("GrackleHeI");
                names[itemp++]=H5std_string("GrackleHeII");
                names[itemp++]=H5std_string("GrackleHeIII");
                names[itemp++]=H5std_string("NWindLaunches");
                names[itemp++]=H5std_string("NeutralHydrogenAbundance");
                names[itemp++]=H5std_string("ParticleChildIDsNumber");
                names[itemp++]=H5std_string("ParticleIDGenerationNumber");
                names[itemp++]=H5std_string("Potential");
                names[itemp++]=H5std_string("Sigma");
                names[itemp++]=H5std_string("SmoothingLength");
            }
            else if (hdfnametype==HDFSIMBANAMES || hdfnametype==HDFMUFASANAMES) {
                propindex[HDFGASIMETAL]=itemp;
                names[itemp++]=H5std_string("Metallicity");//11 metals stored in this data set
                names[itemp++]=H5std_string("ElectronAbundance");
                names[itemp++]=H5std_string("FractionH2");
                names[itemp++]=H5std_string("GrackleHI");
                names[itemp++]=H5std_string("GrackleHII");
                names[itemp++]=H5std_string("GrackleHM");
                names[itemp++]=H5std_string("GrackleHeI");
                names[itemp++]=H5std_string("GrackleHeII");
                names[itemp++]=H5std_string("GrackleHeIII");
                names[itemp++]=H5std_string("NWindLaunches");
                names[itemp++]=H5std_string("NeutralHydrogenAbundance");
                names[itemp++]=H5std_string("Potential");
                names[itemp++]=H5std_string("Sigma");
                names[itemp++]=H5std_string("SmoothingLength");
                names[itemp++]=H5std_string("DelayTime");
                names[itemp++]=H5std_string("Dust_Masses");
                names[itemp++]=H5std_string("Dust_Metallicity");//11 metals stored in this data set
            }
        }
        //dark matter
        if (ptype==HDFDMTYPE) {
            names[itemp++]=H5std_string("Coordinates");
            if(hdfnametype==HDFEAGLENAMES) names[itemp++]=H5std_string("Velocity");
            else names[itemp++]=H5std_string("Velocities");
            names[itemp++]=H5std_string("ParticleIDs");
            if (hdfnametype==HDFSWIFTEAGLENAMES) {
                names[itemp++]=H5std_string("Masses");
            }
            if (hdfnametype==HDFSIMBANAMES||hdfnametype==HDFMUFASANAMES) {
                names[itemp++]=H5std_string("Masses");
                names[itemp++]=H5std_string("Potential");
            }
            if (hdfnametype==HDFILLUSTISNAMES) {
                names[itemp++]=H5std_string("Potential");
                names[itemp++]=H5std_string("SubfindDensity");
                names[itemp++]=H5std_string("SubfindHsml");
                names[itemp++]=H5std_string("SubfindVelDisp");
            }
        }
        //also dark matter particles
        if (ptype==HDFDM1TYPE ||ptype==HDFDM2TYPE) {
            names[itemp++]=H5std_string("Coordinates");
            if(hdfnametype==HDFEAGLENAMES) names[itemp++]=H5std_string("Velocity");
            else names[itemp++]=H5std_string("Velocities");
            names[itemp++]=H5std_string("ParticleIDs");
            names[itemp++]=H5std_string("Masses");
            if (hdfnametype==HDFSIMBANAMES||hdfnametype==HDFMUFASANAMES) {
                names[itemp++]=H5std_string("Potential");
            }
        }
        if (ptype==HDFTRACERTYPE) {
            names[itemp++]=H5std_string("FluidQuantities");
            names[itemp++]=H5std_string("ParentID");
            names[itemp++]=H5std_string("TracerID");
        }
        if (ptype==HDFSTARTYPE) {
            names[itemp++]=H5std_string("Coordinates");
            if(hdfnametype==HDFEAGLENAMES) names[itemp++]=H5std_string("Velocity");
            else names[itemp++]=H5std_string("Velocities");
            names[itemp++]=H5std_string("ParticleIDs");
            names[itemp++]=H5std_string("Masses");
            //for stars assume star formation and metallicy are position 4, 5 in name array
            if (hdfnametype==HDFILLUSTISNAMES) {
                propindex[HDFSTARIAGE]=itemp;
                names[itemp++]=H5std_string("GFM_StellarFormationTime");
                propindex[HDFSTARIMETAL]=itemp;
                names[itemp++]=H5std_string("GFM_Metallicity");
                names[itemp++]=H5std_string("Potential");
                names[itemp++]=H5std_string("SubfindDensity");
                names[itemp++]=H5std_string("SubfindHsml");
                names[itemp++]=H5std_string("SubfindVelDisp");
                names[itemp++]=H5std_string("GFM_InitialMass");
                names[itemp++]=H5std_string("GFM_StellarPhotometrics");
                names[itemp++]=H5std_string("NumTracers");
            }
            else if (hdfnametype==HDFGIZMONAMES) {
                propindex[HDFSTARIAGE]=itemp;
                names[itemp++]=H5std_string("StellarFormationTime");
                propindex[HDFSTARIMETAL]=itemp;
                //names[itemp++]=H5std_string("Metallicity");//11 metals stored in this data set
                names[itemp++]=H5std_string("Metallicity_00");//only grab the first of the 11, which is total
                names[itemp++]=H5std_string("AGS-Softening Dataset");
                names[itemp++]=H5std_string("ParticleChildIDsNumber");
                names[itemp++]=H5std_string("ParticleIDGenerationNumber");
                names[itemp++]=H5std_string("Potential");
            }
            else if (hdfnametype==HDFGIZMONAMES) {
                propindex[HDFSTARIAGE]=itemp;
                names[itemp++]=H5std_string("StellarFormationTime");
                propindex[HDFSTARIMETAL]=itemp;
                names[itemp++]=H5std_string("Metallicity");
                names[itemp++]=H5std_string("Potential");
                names[itemp++]=H5std_string("Dust_Masses");
                names[itemp++]=H5std_string("Dust_Metallicity");//11 metals stored in this data set
            }
        }
        if (ptype==HDFBHTYPE) {
            names[itemp++]=H5std_string("Coordinates");
            if(hdfnametype==HDFEAGLENAMES) names[itemp++]=H5std_string("Velocity");
            else names[itemp++]=H5std_string("Velocities");
            names[itemp++]=H5std_string("ParticleIDs");
            names[itemp++]=H5std_string("Masses");
            if (hdfnametype==HDFILLUSTISNAMES) {
                names[itemp++]=H5std_string("HostHaloMass");
                names[itemp++]=H5std_string("Potential");
                names[itemp++]=H5std_string("SubfindDensity");
                names[itemp++]=H5std_string("SubfindHsml");
                names[itemp++]=H5std_string("SubfindVelDisp");
                names[itemp++]=H5std_string("BH_CumEgyInjection_QM");
                names[itemp++]=H5std_string("BH_CumMassGrowth_QM");
                names[itemp++]=H5std_string("BH_Density");
                names[itemp++]=H5std_string("BH_Hsml");
                names[itemp++]=H5std_string("BH_Mass");
                names[itemp++]=H5std_string("BH_Mass_bubbles");
                names[itemp++]=H5std_string("BH_Mass_ini");
                names[itemp++]=H5std_string("BH_Mdot");
                names[itemp++]=H5std_string("BH_Pressure");
                names[itemp++]=H5std_string("BH_Progs");
                names[itemp++]=H5std_string("BH_U");
                names[itemp++]=H5std_string("NumTracers");
            }
            else if (hdfnametype==HDFGIZMONAMES) {
                names[itemp++]=H5std_string("AGS-Softening");
                names[itemp++]=H5std_string("Potential");
            }
            else if (hdfnametype==HDFMUFASANAMES) {
                propindex[HDFSTARIAGE]=itemp;
                names[itemp++]=H5std_string("StellarFormationTime");
                names[itemp++]=H5std_string("BH_AccretionLength");
                names[itemp++]=H5std_string("BH_Mass");
                names[itemp++]=H5std_string("BH_Mass_AlphaDisk");
                names[itemp++]=H5std_string("BH_Mass_Mdot");
                names[itemp++]=H5std_string("BH_NProgs");
                names[itemp++]=H5std_string("Potential");
            }
        }
        nentries=itemp;
    }
};
//@}

/// \name Get the number of particles in the hdf files
//@{
inline Int_t HDF_get_nbodies(char *fname, int ptype, Options &opt)
{
    char buf[2000],buf1[2000],buf2[2000];
    sprintf(buf1,"%s.0.hdf5",fname);
    sprintf(buf2,"%s.hdf5",fname);
    if (FileExists(buf1)) sprintf(buf,"%s",buf1);
    else if (FileExists(buf2)) sprintf(buf,"%s",buf2);
    else {
        printf("Error. Can't find snapshot!\nneither as `%s'\nnor as `%s'\n\n", buf1, buf2);
        exit(9);
    }

    H5File Fhdf;
    HDF_Group_Names hdf_gnames;
    //to store the groups, data sets and their associated data spaces
    Attribute headerattribs;
    HDF_Header hdf_header_info = HDF_Header(opt.ihdfnameconvention);
    //buffers to load data
    string stringbuff;
    string swift_str = "SWIFT";
    int intbuff[NHDFTYPE];
    long long longbuff[NHDFTYPE];
    unsigned int uintbuff[NHDFTYPE];
    int j,k,ireaderror=0;
    Int_t nbodies=0;
    DataSpace headerdataspace;

    //to determine types
    IntType inttype;
    StrType stringtype;
    int nusetypes,usetypes[NHDFTYPE];

    if (ptype==PSTALL) {
        //lets assume there are dm/gas.
        nusetypes=0;
        usetypes[nusetypes++]=HDFGASTYPE;usetypes[nusetypes++]=HDFDMTYPE;
        if (opt.iuseextradarkparticles) {usetypes[nusetypes++]=HDFDM1TYPE;usetypes[nusetypes++]=HDFDM2TYPE;}
        if (opt.iusestarparticles) usetypes[nusetypes++]=HDFSTARTYPE;
        if (opt.iusesinkparticles) usetypes[nusetypes++]=HDFBHTYPE;
        if (opt.iusewindparticles) usetypes[nusetypes++]=HDFWINDTYPE;
        if (opt.iusetracerparticles) usetypes[nusetypes++]=HDFTRACERTYPE;
    }
    else if (ptype==PSTDARK) {
        nusetypes=1;usetypes[0]=HDFDMTYPE;
        if (opt.iuseextradarkparticles) usetypes[nusetypes++]=HDFDM1TYPE;usetypes[nusetypes++]=HDFDM2TYPE;
    }
    else if (ptype==PSTGAS) {nusetypes=1;usetypes[0]=HDFGASTYPE;}
    else if (ptype==PSTSTAR) {nusetypes=1;usetypes[0]=HDFSTARTYPE;}
    else if (ptype==PSTBH) {nusetypes=1;usetypes[0]=HDFBHTYPE;}
    //else if (ptype==PSTNOBH) {nusetypes=3;usetypes[0]=0;usetypes[1]=1;usetypes[2]=4;}

    //Try block to detect exceptions raised by any of the calls inside it
    try
    {
        //turn off the auto-printing when failure occurs so that we can
        //handle the errors appropriately
        Exception::dontPrint();

        //Open the specified file and the specified dataset in the file.
        Fhdf.openFile(buf, H5F_ACC_RDONLY);
        cout<<"Loading HDF header info in header group: "<<hdf_gnames.Header_name<<endl;

        if(opt.ihdfnameconvention == HDFSWIFTEAGLENAMES) {
<<<<<<< HEAD
=======

          // Check if it is a SWIFT snapshot.
          headerattribs=get_attribute(Fhdf, "Header/Code");
          stringtype = headerattribs.getStrType();

          headerattribs.read(stringtype, stringbuff);
>>>>>>> e13c98e9

			// Check if it is a SWIFT snapshot.
			headerattribs=get_attribute(Fhdf, "Header/Code");
			stringtype = headerattribs.getStrType();
			headerattribs.read(stringtype, stringbuff);

			// Read SWIFT parameters
			if(!swift_str.compare(stringbuff)) {
				// Is it a cosmological simulation?
				headerattribs=get_attribute(Fhdf, hdf_header_info.names[hdf_header_info.IIsCosmological]);
				headerdataspace=headerattribs.getSpace();

				if (headerdataspace.getSimpleExtentNdims()!=1) ireaderror=1;
				inttype=headerattribs.getIntType();
				if (inttype.getSize()==sizeof(int)) {
					headerattribs.read(PredType::NATIVE_INT,&intbuff[0]);
					hdf_header_info.iscosmological = intbuff[0];
				}
				if (inttype.getSize()==sizeof(long long)) {
					headerattribs.read(PredType::NATIVE_LONG,&longbuff[0]);
					hdf_header_info.iscosmological = longbuff[0];
				}

            	if (!hdf_header_info.iscosmological && opt.icosmologicalin) {
              		cout<<"Error: cosmology is turned on in the config file but the snaphot provided is a non-cosmological run."<<endl;
#ifdef USEMPI
              		MPI_Abort(MPI_COMM_WORLD, 8);
#else
              		exit(0);
#endif

            	}
            	else if (hdf_header_info.iscosmological && !opt.icosmologicalin) {
					cout<<"Error: cosmology is turned off in the config file but the snaphot provided is a cosmological run."<<endl;
#ifdef USEMPI
              		MPI_Abort(MPI_COMM_WORLD, 8);
#else
              		exit(0);
#endif

            	}
          	}
			// If the code is not SWIFT
			else {
            	cout<<"SWIFT EAGLE HDF5 naming convention chosen in config file but the snapshot was not produced by SWIFT. The string read was: "<<stringbuff<<endl;
#ifdef USEMPI
            	MPI_Abort(MPI_COMM_WORLD, 8);
#else
            	exit(0);
#endif
          	}
        }

        headerattribs=get_attribute(Fhdf, hdf_header_info.names[hdf_header_info.INumTot]);

        headerattribs.read(PredType::NATIVE_UINT,&uintbuff);
        for (j=0;j<NHDFTYPE;j++) hdf_header_info.npartTotal[j]=uintbuff[j];

        headerattribs=get_attribute(Fhdf, hdf_header_info.names[hdf_header_info.INumTotHW]);
        headerattribs.read(PredType::NATIVE_UINT,&uintbuff);
        for (j=0;j<NHDFTYPE;j++) hdf_header_info.npartTotalHW[j]=uintbuff[j];
    }
    catch(GroupIException error)
    {
        HDF5PrintError(error);
        cerr<<"Error in group might suggest config file has the incorrect HDF naming convention. ";
        cerr<<"Check HDF_name_convetion or add new naming convention updating hdfitems.h in the source code. "<<endl;
        Fhdf.close();
#ifdef USEMPI
        MPI_Abort(MPI_COMM_WORLD,8);
#else
        exit(8);
#endif
    }
    // catch failure caused by the H5File operations
    catch( FileIException error )
    {
      HDF5PrintError(error);
      cerr<<"Error reading file. Exiting "<<endl;
      Fhdf.close();
#ifdef USEMPI
      MPI_Abort(MPI_COMM_WORLD,8);
#else
      exit(8);
#endif
    }
    // catch failure caused by the DataSet operations
    catch( DataSetIException error )
    {
      HDF5PrintError(error);
      cerr<<"Error in data set might suggest config file has the incorrect HDF naming convention. ";
      cerr<<"Check HDF_name_convetion or update hdfio.cxx in the source code to read correct format"<<endl;
      Fhdf.close();
#ifdef USEMPI
      MPI_Abort(MPI_COMM_WORLD,8);
#else
      exit(8);
#endif
    }
    // catch failure caused by the DataSpace operations
    catch( DataSpaceIException error )
    {
      HDF5PrintError(error);
      cerr<<"Error in data space might suggest config file has the incorrect HDF naming convention. ";
      cerr<<"Check HDF_name_convetion or update hdfio.cxx in the source code to read correct format"<<endl;
      Fhdf.close();
#ifdef USEMPI
      MPI_Abort(MPI_COMM_WORLD,8);
#else
      exit(8);
#endif
    }
    // catch failure caused by the DataSpace operations
    catch( DataTypeIException error )
    {
      HDF5PrintError(error);
      cerr<<"Error in data type might suggest need to update hdfio.cxx in the source code to read correct format"<<endl;
      Fhdf.close();
#ifdef USEMPI
      MPI_Abort(MPI_COMM_WORLD,8);
#else
      exit(8);
#endif
    }
    // catch failure caused by missing attribute
    catch( invalid_argument error )
    {
      if(opt.ihdfnameconvention == HDFSWIFTEAGLENAMES) {
        cerr<<"Reading SWIFT EAGLE HDF5 file: "<<error.what()<<endl;
#ifdef USEMPI
        MPI_Abort(MPI_COMM_WORLD, 8);
#else
        exit(8);
#endif
      }
    }
    Fhdf.close();

    for(j=0, nbodies=0; j<nusetypes; j++) {
        k=usetypes[j];
        nbodies+=hdf_header_info.npartTotal[k];
        nbodies+=((long long)(hdf_header_info.npartTotalHW[k]) << 32);
    }
    return nbodies;

}//@}



/// \name Get the number of hdf files per snapshot
//@{
inline Int_t HDF_get_nfiles(char *fname, int ptype)
{
    char buf[2000],buf1[2000],buf2[2000];
    sprintf(buf1,"%s.0.hdf5",fname);
    sprintf(buf2,"%s.hdf5",fname);
    if (FileExists(buf1)) sprintf(buf,"%s",buf1);
    else if (FileExists(buf2)) sprintf(buf,"%s",buf2);
    else {
        printf("Error. Can't find snapshot!\nneither as `%s'\nnor as `%s'\n\n", buf1, buf2);
        exit(9);
    }

    H5File Fhdf;
    HDF_Group_Names hdf_gnames;
    //to store the groups, data sets and their associated data spaces
    Attribute headerattribs;
    HDF_Header hdf_header_info;
    //buffers to load data
    int intbuff;
    long long longbuff;
    int ireaderror=0;
    Int_t nfiles = 0;
    IntType inttype;

    //Try block to detect exceptions raised by any of the calls inside it
    try
    {
        //turn off the auto-printing when failure occurs so that we can
        //handle the errors appropriately
        Exception::dontPrint();

        //Open the specified file and the specified dataset in the file.
        Fhdf.openFile(buf, H5F_ACC_RDONLY);
        //get header group

        headerattribs = get_attribute(Fhdf, hdf_header_info.names[hdf_header_info.INumFiles]);
        inttype = headerattribs.getIntType();
        if (inttype.getSize() == sizeof(int))
        {
          headerattribs.read(PredType::NATIVE_INT,&intbuff);
          hdf_header_info.num_files = intbuff;
        }
        if (inttype.getSize() == sizeof(long long))
        {
          headerattribs.read(PredType::NATIVE_LONG,&longbuff);
          hdf_header_info.num_files = longbuff;
        }
    }
    catch(GroupIException error)
    {
        HDF5PrintError(error);
    }
    // catch failure caused by the H5File operations
    catch( FileIException error )
    {
        HDF5PrintError(error);
    }
    // catch failure caused by the DataSet operations
    catch( DataSetIException error )
    {
        HDF5PrintError(error);
        ireaderror=1;
    }
    // catch failure caused by the DataSpace operations
    catch( DataSpaceIException error )
    {
        HDF5PrintError(error);
        ireaderror=1;
    }
    // catch failure caused by the DataSpace operations
    catch( DataTypeIException error )
    {
        HDF5PrintError(error);
        ireaderror=1;
    }
    Fhdf.close();

    return nfiles = hdf_header_info.num_files;

}
//@}

#endif<|MERGE_RESOLUTION|>--- conflicted
+++ resolved
@@ -576,66 +576,57 @@
         cout<<"Loading HDF header info in header group: "<<hdf_gnames.Header_name<<endl;
 
         if(opt.ihdfnameconvention == HDFSWIFTEAGLENAMES) {
-<<<<<<< HEAD
-=======
 
           // Check if it is a SWIFT snapshot.
           headerattribs=get_attribute(Fhdf, "Header/Code");
           stringtype = headerattribs.getStrType();
-
           headerattribs.read(stringtype, stringbuff);
->>>>>>> e13c98e9
-
-			// Check if it is a SWIFT snapshot.
-			headerattribs=get_attribute(Fhdf, "Header/Code");
-			stringtype = headerattribs.getStrType();
-			headerattribs.read(stringtype, stringbuff);
-
-			// Read SWIFT parameters
-			if(!swift_str.compare(stringbuff)) {
-				// Is it a cosmological simulation?
-				headerattribs=get_attribute(Fhdf, hdf_header_info.names[hdf_header_info.IIsCosmological]);
-				headerdataspace=headerattribs.getSpace();
-
-				if (headerdataspace.getSimpleExtentNdims()!=1) ireaderror=1;
-				inttype=headerattribs.getIntType();
-				if (inttype.getSize()==sizeof(int)) {
-					headerattribs.read(PredType::NATIVE_INT,&intbuff[0]);
-					hdf_header_info.iscosmological = intbuff[0];
-				}
-				if (inttype.getSize()==sizeof(long long)) {
-					headerattribs.read(PredType::NATIVE_LONG,&longbuff[0]);
-					hdf_header_info.iscosmological = longbuff[0];
-				}
-
-            	if (!hdf_header_info.iscosmological && opt.icosmologicalin) {
-              		cout<<"Error: cosmology is turned on in the config file but the snaphot provided is a non-cosmological run."<<endl;
+
+          // Read SWIFT parameters
+          if(!swift_str.compare(stringbuff)) {
+            // Is it a cosmological simulation?
+            headerattribs=get_attribute(Fhdf, hdf_header_info.names[hdf_header_info.IIsCosmological]);
+            headerdataspace=headerattribs.getSpace();
+
+            if (headerdataspace.getSimpleExtentNdims()!=1) ireaderror=1;
+            inttype=headerattribs.getIntType();
+            if (inttype.getSize()==sizeof(int)) {
+              headerattribs.read(PredType::NATIVE_INT,&intbuff[0]);
+              hdf_header_info.iscosmological = intbuff[0];
+            }
+            if (inttype.getSize()==sizeof(long long)) {
+              headerattribs.read(PredType::NATIVE_LONG,&longbuff[0]);
+              hdf_header_info.iscosmological = longbuff[0];
+            }
+
+            if (!hdf_header_info.iscosmological && opt.icosmologicalin) {
+              cout<<"Error: cosmology is turned on in the config file but the snaphot provided is a non-cosmological run."<<endl;
 #ifdef USEMPI
-              		MPI_Abort(MPI_COMM_WORLD, 8);
-#else
-              		exit(0);
-#endif
-
-            	}
-            	else if (hdf_header_info.iscosmological && !opt.icosmologicalin) {
-					cout<<"Error: cosmology is turned off in the config file but the snaphot provided is a cosmological run."<<endl;
+              MPI_Abort(MPI_COMM_WORLD, 8);
+#else
+              exit(0);
+#endif
+
+            }
+            else if (hdf_header_info.iscosmological && !opt.icosmologicalin) {
+              cout<<"Error: cosmology is turned off in the config file but the snaphot provided is a cosmological run."<<endl;
 #ifdef USEMPI
-              		MPI_Abort(MPI_COMM_WORLD, 8);
-#else
-              		exit(0);
-#endif
-
-            	}
-          	}
-			// If the code is not SWIFT
-			else {
-            	cout<<"SWIFT EAGLE HDF5 naming convention chosen in config file but the snapshot was not produced by SWIFT. The string read was: "<<stringbuff<<endl;
+              MPI_Abort(MPI_COMM_WORLD, 8);
+#else
+              exit(0);
+#endif
+
+            }
+          }
+          // If the code is not SWIFT
+          else {
+            cout<<"SWIFT EAGLE HDF5 naming convention chosen in config file but the snapshot was not produced by SWIFT. The string read was: "<<stringbuff<<endl;
 #ifdef USEMPI
-            	MPI_Abort(MPI_COMM_WORLD, 8);
-#else
-            	exit(0);
-#endif
-          	}
+            MPI_Abort(MPI_COMM_WORLD, 8);
+#else
+            exit(0);
+#endif
+          }
         }
 
         headerattribs=get_attribute(Fhdf, hdf_header_info.names[hdf_header_info.INumTot]);

/*! \file hdfitems.h
 *  \brief this file contains definitions and routines for reading HDF5 files
 *
 *   NOTE: the routines are based on reading Illustris HDF outputs
 */

#ifndef HDFITEMS_H
#define HDFITEMS_H


#include "H5Cpp.h"
using namespace H5;

///\name ILLUSTRIS specific constants
//@{
///convert illustris metallicty to ratio to solar
#define ILLUSTRISZMET 1.0/0.0127
//@}

///number of particle types
#define NHDFTYPE 6
///\name define hdf particle types
//@{
#define HDFGASTYPE 0
#define HDFDMTYPE 1
#define HDFWINDTYPE 2
#define HDFTRACERTYPE 3
#define HDFSTARTYPE 4
#define HDFBHTYPE 5
#define HDFEXTRATYPE 6

#define HDFDM1TYPE 2
#define HDFDM2TYPE 3
//@}

///\name number of entries in various data groups
//@{
#define HDFHEADNINFO 11
#define HDFGASNINFO 20
#define HDFDMNINFO 7
#define HDFTRACERNINFO 3
#define HDFSTARNINFO 13
#define HDFBHNINFO 21
#define HDFMAXPINFO 40
//@}

///\name to access where extra baryonic properties are located in the HDF_Part_Info structure that code will use to calcualte object properties
//@{
#define HDFGASIMETAL 0

#define HDFSTARIMETAL 40
#define HDFSTARIAGE 41

#define HDFBHIMDOT 50
//@}

///number of luminosity bands for stars
#define NLUMBANDS 8

///how many particle properties are read from file in one go
#define HDFCHUNKSIZE 100000

///how many data blocks are of  interest. That is what data blocks do I wish to load. pos,vel,mass,pid,U,Zmet,tage?
#define NHDFDATABLOCK 10
///here number shared by all particle types
#define NHDFDATABLOCKALL 4
//Maximum dimensionality of a datablock
///example at most one needs a dimensionality of 13 for the tracer particles in Illustris for fluid related info
#define HDFMAXPROPDIM 13

///\defgroup HDFNAMES labels for HDF naming conventions
//@{
<<<<<<< HEAD

///\name Structures for the HDF5 interface, primarily used to store the strings of Groups and DataSets
//@{
#define HDFNUMNAMETYPES  5

=======
#define HDFNUMNAMETYPES  4
>>>>>>> 93ed21e2
#define HDFILLUSTISNAMES 0
#define HDFGADGETXNAMES  1
#define HDFEAGLENAMES    2
#define HDFGIZMONAMES    3
#define HDFSWIFTEAGLENAMES    4
//@}

///size of chunks in hdf files for Compression
#define HDFOUTPUTCHUNKSIZE 8192

///This structures stores the strings defining the groups of data in the hdf input. NOTE: HERE I show the strings for Illustris format
struct HDF_Group_Names {
    //define the strings associated with the types of structures contained in the hdf file.
    H5std_string Header_name;
    H5std_string GASpart_name;
    H5std_string DMpart_name;
    H5std_string EXTRApart_name;
    H5std_string TRACERpart_name;
    H5std_string STARpart_name;
    H5std_string BHpart_name;
    H5std_string part_names[NHDFTYPE];
    H5std_string names[NHDFTYPE+1];

    ///constructor
    HDF_Group_Names(){
        Header_name=H5std_string("Header");
        GASpart_name=H5std_string("PartType0");
        DMpart_name=H5std_string("PartType1");
        EXTRApart_name=H5std_string("PartType2");
        TRACERpart_name=H5std_string("PartType3");
        STARpart_name=H5std_string("PartType4");
        BHpart_name=H5std_string("PartType5");
        part_names[0]=GASpart_name;
        part_names[1]=DMpart_name;
        part_names[2]=EXTRApart_name;
        part_names[3]=TRACERpart_name;
        part_names[4]=STARpart_name;
        part_names[5]=BHpart_name;

        names[0]=Header_name;
        names[1]=GASpart_name;
        names[2]=DMpart_name;
        names[3]=EXTRApart_name;
        names[4]=TRACERpart_name;
        names[5]=STARpart_name;
        names[6]=BHpart_name;
    }
};

///data stored in the header group structure in the HDF format
struct HDF_Header {

    double      BoxSize;
    int         npart[NHDFTYPE];
    unsigned int npartTotal[NHDFTYPE];
    unsigned int npartTotalHW[NHDFTYPE];
    double      mass[NHDFTYPE];
    double      Omega0, OmegaLambda, HubbleParam;
    double      redshift, time;
    int         num_files;

    H5std_string names[HDFHEADNINFO];
    const static int IBoxSize  =0;
    const static int IMass     =1;
    const static int INuminFile=2;
    const static int INumTot   =3;
    const static int INumTotHW =4;
    const static int IOmega0   =5;
    const static int IOmegaL   =6;
    const static int IRedshift =7;
    const static int ITime     =8;
    const static int INumFiles =9;
    const static int IHubbleParam =10;

    ///constructor
    HDF_Header() {
        int itemp=0;
        names[itemp++]=H5std_string("BoxSize");
        names[itemp++]=H5std_string("MassTable");
        names[itemp++]=H5std_string("NumPart_ThisFile");
        names[itemp++]=H5std_string("NumPart_Total");
        names[itemp++]=H5std_string("NumPart_Total_HighWord");
        names[itemp++]=H5std_string("Omega0");
        names[itemp++]=H5std_string("OmegaLambda");
        names[itemp++]=H5std_string("Redshift");
        names[itemp++]=H5std_string("Time");
        names[itemp++]=H5std_string("NumFilesPerSnapshot");
        names[itemp++]=H5std_string("HubbleParam");
    }
};

struct HDF_Part_Info {
    H5std_string names[HDFMAXPINFO];
    int ptype;
    int nentries;
    //store where properties are located
    int propindex[100];

    //the HDF naming convenction for the data blocks. By default assumes ILLUSTRIS nameing convention
    //for simplicity, all particles have basic properties listed first, x,v,ids,mass in this order
    HDF_Part_Info(int PTYPE, int hdfnametype=HDFEAGLENAMES) {
        ptype=PTYPE;
        int itemp=0;
        //gas
        if (ptype==HDFGASTYPE) {
            names[itemp++]=H5std_string("Coordinates");
            if(hdfnametype!=HDFEAGLENAMES || hdfnametype!=HDFSWIFTEAGLENAMES) names[itemp++]=H5std_string("Velocities");
            else names[itemp++]=H5std_string("Velocity");
            names[itemp++]=H5std_string("ParticleIDs");
            names[itemp++]=H5std_string("Masses");
            names[itemp++]=H5std_string("Density");
            names[itemp++]=H5std_string("InternalEnergy");
            names[itemp++]=H5std_string("StarFormationRate");
            //always place the metacallity at position 7 in naming array
            if (hdfnametype==HDFILLUSTISNAMES) {
                propindex[HDFGASIMETAL]=itemp;
                names[itemp++]=H5std_string("GFM_Metallicity");
                names[itemp++]=H5std_string("ElectronAbundance");
                names[itemp++]=H5std_string("NeutralHydrogenAbundance");
                names[itemp++]=H5std_string("Volume");
                names[itemp++]=H5std_string("SmoothingLength");
                names[itemp++]=H5std_string("Potential");
                names[itemp++]=H5std_string("SubfindDensity");
                names[itemp++]=H5std_string("SubfindHsml");
                names[itemp++]=H5std_string("SubfindVelDisp");
                names[itemp++]=H5std_string("GFM_AGNRadiation");
                names[itemp++]=H5std_string("GFM_CoolingRate");
                names[itemp++]=H5std_string("GFM_WindDMVelDisp");
                names[itemp++]=H5std_string("NumTracers");
            }
            else if (hdfnametype==HDFGIZMONAMES) {
                propindex[HDFGASIMETAL]=itemp;
                //names[itemp++]=H5std_string("Metallicity");//11 metals stored in this data set
                names[itemp++]=H5std_string("Metallicity_00");//only grab the first of the 11, which is total
                names[itemp++]=H5std_string("ElectronAbundance");
                names[itemp++]=H5std_string("FractionH2");
                names[itemp++]=H5std_string("GrackleHI");
                names[itemp++]=H5std_string("GrackleHII");
                names[itemp++]=H5std_string("GrackleHM");
                names[itemp++]=H5std_string("GrackleHeI");
                names[itemp++]=H5std_string("GrackleHeII");
                names[itemp++]=H5std_string("GrackleHeIII");
                names[itemp++]=H5std_string("NWindLaunches");
                names[itemp++]=H5std_string("NeutralHydrogenAbundance");
                names[itemp++]=H5std_string("ParticleChildIDsNumber");
                names[itemp++]=H5std_string("ParticleIDGenerationNumber");
                names[itemp++]=H5std_string("Potential");
                names[itemp++]=H5std_string("Sigma");
                names[itemp++]=H5std_string("SmoothingLength");
            }
        }
        //dark matter
        if (ptype==HDFDMTYPE) {
            names[itemp++]=H5std_string("Coordinates");
            if(hdfnametype!=HDFEAGLENAMES || hdfnametype!=HDFSWIFTEAGLENAMES) names[itemp++]=H5std_string("Velocities");
            else names[itemp++]=H5std_string("Velocity");
            names[itemp++]=H5std_string("ParticleIDs");
            if (hdfnametype==HDFSWIFTEAGLENAMES) {
                names[itemp++]=H5std_string("Masses");
            }
            if (hdfnametype==HDFILLUSTISNAMES) {
                names[itemp++]=H5std_string("Potential");
                names[itemp++]=H5std_string("SubfindDensity");
                names[itemp++]=H5std_string("SubfindHsml");
                names[itemp++]=H5std_string("SubfindVelDisp");
            }
        }
        //also dark matter particles
        if (ptype==HDFDM1TYPE ||ptype==HDFDM2TYPE) {
            names[itemp++]=H5std_string("Coordinates");
            if(hdfnametype!=HDFEAGLENAMES || hdfnametype!=HDFSWIFTEAGLENAMES) names[itemp++]=H5std_string("Velocities");
            else names[itemp++]=H5std_string("Velocity");
            names[itemp++]=H5std_string("ParticleIDs");
            names[itemp++]=H5std_string("Masses");
        }
        if (ptype==HDFTRACERTYPE) {
            names[itemp++]=H5std_string("FluidQuantities");
            names[itemp++]=H5std_string("ParentID");
            names[itemp++]=H5std_string("TracerID");
        }
        if (ptype==HDFSTARTYPE) {
            names[itemp++]=H5std_string("Coordinates");
            if(hdfnametype!=HDFEAGLENAMES || hdfnametype!=HDFSWIFTEAGLENAMES) names[itemp++]=H5std_string("Velocities");
            else names[itemp++]=H5std_string("Velocity");
            names[itemp++]=H5std_string("ParticleIDs");
            names[itemp++]=H5std_string("Masses");
            //for stars assume star formation and metallicy are position 4, 5 in name array
            if (hdfnametype==HDFILLUSTISNAMES) {
                propindex[HDFSTARIAGE]=itemp;
                names[itemp++]=H5std_string("GFM_StellarFormationTime");
                propindex[HDFSTARIMETAL]=itemp;
                names[itemp++]=H5std_string("GFM_Metallicity");
                names[itemp++]=H5std_string("Potential");
                names[itemp++]=H5std_string("SubfindDensity");
                names[itemp++]=H5std_string("SubfindHsml");
                names[itemp++]=H5std_string("SubfindVelDisp");
                names[itemp++]=H5std_string("GFM_InitialMass");
                names[itemp++]=H5std_string("GFM_StellarPhotometrics");
                names[itemp++]=H5std_string("NumTracers");
            }
            else if (hdfnametype==HDFGIZMONAMES) {
                propindex[HDFSTARIAGE]=itemp;
                names[itemp++]=H5std_string("StellarFormationTime");
                propindex[HDFSTARIMETAL]=itemp;
                //names[itemp++]=H5std_string("Metallicity");//11 metals stored in this data set
                names[itemp++]=H5std_string("Metallicity_00");//only grab the first of the 11, which is total
                names[itemp++]=H5std_string("AGS-Softening Dataset");
                names[itemp++]=H5std_string("ParticleChildIDsNumber");
                names[itemp++]=H5std_string("ParticleIDGenerationNumber");
                names[itemp++]=H5std_string("Potential");
            }
        }
        if (ptype==HDFBHTYPE) {
            names[itemp++]=H5std_string("Coordinates");
            if(hdfnametype!=HDFEAGLENAMES || hdfnametype!=HDFSWIFTEAGLENAMES) names[itemp++]=H5std_string("Velocities");
            else names[itemp++]=H5std_string("Velocity");
            names[itemp++]=H5std_string("ParticleIDs");
            names[itemp++]=H5std_string("Masses");
            if (hdfnametype==HDFILLUSTISNAMES) {
                names[itemp++]=H5std_string("HostHaloMass");
                names[itemp++]=H5std_string("Potential");
                names[itemp++]=H5std_string("SubfindDensity");
                names[itemp++]=H5std_string("SubfindHsml");
                names[itemp++]=H5std_string("SubfindVelDisp");
                names[itemp++]=H5std_string("BH_CumEgyInjection_QM");
                names[itemp++]=H5std_string("BH_CumMassGrowth_QM");
                names[itemp++]=H5std_string("BH_Density");
                names[itemp++]=H5std_string("BH_Hsml");
                names[itemp++]=H5std_string("BH_Mass");
                names[itemp++]=H5std_string("BH_Mass_bubbles");
                names[itemp++]=H5std_string("BH_Mass_ini");
                names[itemp++]=H5std_string("BH_Mdot");
                names[itemp++]=H5std_string("BH_Pressure");
                names[itemp++]=H5std_string("BH_Progs");
                names[itemp++]=H5std_string("BH_U");
                names[itemp++]=H5std_string("NumTracers");
            }
            else if (hdfnametype==HDFGIZMONAMES) {
                names[itemp++]=H5std_string("AGS-Softening");
                names[itemp++]=H5std_string("Potential");
            }
        }
        nentries=itemp;
    }
};
//@}

/// \name Get the number of particles in the hdf files
//@{
inline Int_t HDF_get_nbodies(char *fname, int ptype, Options &opt)
{
    char buf[2000],buf1[2000],buf2[2000];
    sprintf(buf1,"%s.0.hdf5",fname);
    sprintf(buf2,"%s.hdf5",fname);
    if (FileExists(buf1)) sprintf(buf,"%s",buf1);
    else if (FileExists(buf2)) sprintf(buf,"%s",buf2);
    else {
        printf("Error. Can't find snapshot!\nneither as `%s'\nnor as `%s'\n\n", buf1, buf2);
        exit(9);
    }

    H5File Fhdf;
    HDF_Group_Names hdf_gnames;
    //to store the groups, data sets and their associated data spaces
    Group headergroup;
    Attribute headerattribs;
    HDF_Header hdf_header_info;
    //buffers to load data
    int intbuff[NHDFTYPE];
    unsigned int uintbuff[NHDFTYPE];
    int j,k,ireaderror=0;
    Int_t nbodies=0;

    int nusetypes,usetypes[NHDFTYPE];

    if (ptype==PSTALL) {
        //lets assume there are dm/gas.
        nusetypes=0;
        usetypes[nusetypes++]=HDFGASTYPE;usetypes[nusetypes++]=HDFDMTYPE;
        if (opt.iuseextradarkparticles) {usetypes[nusetypes++]=HDFDM1TYPE;usetypes[nusetypes++]=HDFDM2TYPE;}
        if (opt.iusestarparticles) usetypes[nusetypes++]=HDFSTARTYPE;
        if (opt.iusesinkparticles) usetypes[nusetypes++]=HDFBHTYPE;
        if (opt.iusewindparticles) usetypes[nusetypes++]=HDFWINDTYPE;
        if (opt.iusetracerparticles) usetypes[nusetypes++]=HDFTRACERTYPE;
    }
    else if (ptype==PSTDARK) {
        nusetypes=1;usetypes[0]=HDFDMTYPE;
        if (opt.iuseextradarkparticles) usetypes[nusetypes++]=HDFDM1TYPE;usetypes[nusetypes++]=HDFDM2TYPE;
    }
    else if (ptype==PSTGAS) {nusetypes=1;usetypes[0]=HDFGASTYPE;}
    else if (ptype==PSTSTAR) {nusetypes=1;usetypes[0]=HDFSTARTYPE;}
    else if (ptype==PSTBH) {nusetypes=1;usetypes[0]=HDFBHTYPE;}
    //else if (ptype==PSTNOBH) {nusetypes=3;usetypes[0]=0;usetypes[1]=1;usetypes[2]=4;}

    //Try block to detect exceptions raised by any of the calls inside it
    try
    {
        //turn off the auto-printing when failure occurs so that we can
        //handle the errors appropriately
        Exception::dontPrint();

        //Open the specified file and the specified dataset in the file.
        Fhdf.openFile(buf, H5F_ACC_RDONLY);
        cout<<"Loading HDF header info in header group: "<<hdf_gnames.Header_name<<endl;
        //get header group
        headergroup=Fhdf.openGroup(hdf_gnames.Header_name);

        headerattribs=headergroup.openAttribute(hdf_header_info.names[hdf_header_info.INumTot]);
        headerattribs.read(PredType::NATIVE_UINT,&uintbuff);
        for (j=0;j<NHDFTYPE;j++) hdf_header_info.npartTotal[j]=uintbuff[j];

        headerattribs=headergroup.openAttribute(hdf_header_info.names[hdf_header_info.INumTotHW]);
        headerattribs.read(PredType::NATIVE_UINT,&uintbuff);
        for (j=0;j<NHDFTYPE;j++) hdf_header_info.npartTotalHW[j]=uintbuff[j];
    }
    catch(GroupIException error)
    {
        error.printError();
    }
    // catch failure caused by the H5File operations
    catch( FileIException error )
    {
        error.printError();

    }
    // catch failure caused by the DataSet operations
    catch( DataSetIException error )
    {
        error.printError();
        ireaderror=1;
    }
    // catch failure caused by the DataSpace operations
    catch( DataSpaceIException error )
    {
        error.printError();
        ireaderror=1;
    }
    // catch failure caused by the DataSpace operations
    catch( DataTypeIException error )
    {
        error.printError();
        ireaderror=1;
    }
    Fhdf.close();

    for(j=0, nbodies=0; j<nusetypes; j++) {
        k=usetypes[j];
        nbodies+=hdf_header_info.npartTotal[k];
        nbodies+=((long long)(hdf_header_info.npartTotalHW[k]) << 32);
    }
    return nbodies;

}//@}



/// \name Get the number of hdf files per snapshot
//@{
inline Int_t HDF_get_nfiles(char *fname, int ptype)
{
    char buf[2000],buf1[2000],buf2[2000];
    sprintf(buf1,"%s.0.hdf5",fname);
    sprintf(buf2,"%s.hdf5",fname);
    if (FileExists(buf1)) sprintf(buf,"%s",buf1);
    else if (FileExists(buf2)) sprintf(buf,"%s",buf2);
    else {
        printf("Error. Can't find snapshot!\nneither as `%s'\nnor as `%s'\n\n", buf1, buf2);
        exit(9);
    }

    H5File Fhdf;
    HDF_Group_Names hdf_gnames;
    //to store the groups, data sets and their associated data spaces
    Group headergroup;
    Attribute headerattribs;
    HDF_Header hdf_header_info;
    //buffers to load data
    int intbuff;
    long long longbuff;
    int ireaderror=0;
    Int_t nfiles = 0;
    IntType inttype;

    //Try block to detect exceptions raised by any of the calls inside it
    try
    {
        //turn off the auto-printing when failure occurs so that we can
        //handle the errors appropriately
        Exception::dontPrint();

        //Open the specified file and the specified dataset in the file.
        Fhdf.openFile(buf, H5F_ACC_RDONLY);
        //get header group
        headergroup=Fhdf.openGroup(hdf_gnames.Header_name);

        headerattribs = headergroup.openAttribute(hdf_header_info.names[hdf_header_info.INumFiles]);
        inttype = headerattribs.getIntType();
        if (inttype.getSize() == sizeof(int))
        {
          headerattribs.read(PredType::NATIVE_INT,&intbuff);
          hdf_header_info.num_files = intbuff;
        }
        if (inttype.getSize() == sizeof(long long))
        {
          headerattribs.read(PredType::NATIVE_LONG,&longbuff);
          hdf_header_info.num_files = longbuff;
        }
    }
    catch(GroupIException error)
    {
        error.printError();
    }
    // catch failure caused by the H5File operations
    catch( FileIException error )
    {
        error.printError();

    }
    // catch failure caused by the DataSet operations
    catch( DataSetIException error )
    {
        error.printError();
        ireaderror=1;
    }
    // catch failure caused by the DataSpace operations
    catch( DataSpaceIException error )
    {
        error.printError();
        ireaderror=1;
    }
    // catch failure caused by the DataSpace operations
    catch( DataTypeIException error )
    {
        error.printError();
        ireaderror=1;
    }
    Fhdf.close();

    return nfiles = hdf_header_info.num_files;

}
//@}


#endif<|MERGE_RESOLUTION|>--- conflicted
+++ resolved
@@ -70,15 +70,11 @@
 
 ///\defgroup HDFNAMES labels for HDF naming conventions
 //@{
-<<<<<<< HEAD
 
 ///\name Structures for the HDF5 interface, primarily used to store the strings of Groups and DataSets
 //@{
 #define HDFNUMNAMETYPES  5
 
-=======
-#define HDFNUMNAMETYPES  4
->>>>>>> 93ed21e2
 #define HDFILLUSTISNAMES 0
 #define HDFGADGETXNAMES  1
 #define HDFEAGLENAMES    2

--- conflicted
+++ resolved
@@ -185,7 +185,7 @@
 }
 
 static inline void HDF5PrintError(const H5::Exception &error) {
-#ifdef HDF5_NEWER_THAN_1_10_0
+#if H5_VERSION_GE(1,10,1)
 	error.printErrorStack();
 #else
 	error.printError();
@@ -640,90 +640,65 @@
     }
     catch(GroupIException error)
     {
-<<<<<<< HEAD
-        error.printErrorStack();
+        HDF5PrintError(error);
+        cerr<<"Error in group might suggest config file has the incorrect HDF naming convention. ";
+        cerr<<"Check HDF_name_convetion or add new naming convention updating hdfitems.h in the source code. "<<endl;
+        Fhdf.close();
+#ifdef USEMPI
+        MPI_Abort(MPI_COMM_WORLD,8);
+#else
+        exit(8);
+#endif
     }
     // catch failure caused by the H5File operations
     catch( FileIException error )
     {
-        error.printErrorStack();
-=======
-        HDF5PrintError(error);
-		cerr<<"Error in group might suggest config file has the incorrect HDF naming convention. ";
-		cerr<<"Check HDF_name_convetion or add new naming convention updating hdfitems.h in the source code. "<<endl;
-		Fhdf.close();
+      HDF5PrintError(error);
+      cerr<<"Error reading file. Exiting "<<endl;
+      Fhdf.close();
 #ifdef USEMPI
-		MPI_Abort(MPI_COMM_WORLD,8);
-#else
-		exit(8);
-#endif
-	}
-    // catch failure caused by the H5File operations
-    catch( FileIException error )
-    {
-        HDF5PrintError(error);
-		cerr<<"Error reading file. Exiting "<<endl;
-		Fhdf.close();
-#ifdef USEMPI
-		MPI_Abort(MPI_COMM_WORLD,8);
-#else
-		exit(8);
-#endif
->>>>>>> ae1f5dc1
-
+      MPI_Abort(MPI_COMM_WORLD,8);
+#else
+      exit(8);
+#endif
     }
     // catch failure caused by the DataSet operations
     catch( DataSetIException error )
     {
-<<<<<<< HEAD
-        error.printErrorStack();
-        ireaderror=1;
-=======
-        HDF5PrintError(error);
-		cerr<<"Error in data set might suggest config file has the incorrect HDF naming convention. ";
-		cerr<<"Check HDF_name_convetion or update hdfio.cxx in the source code to read correct format"<<endl;
-		Fhdf.close();
+      HDF5PrintError(error);
+      cerr<<"Error in data set might suggest config file has the incorrect HDF naming convention. ";
+      cerr<<"Check HDF_name_convetion or update hdfio.cxx in the source code to read correct format"<<endl;
+      Fhdf.close();
 #ifdef USEMPI
-		MPI_Abort(MPI_COMM_WORLD,8);
-#else
-		exit(8);
-#endif
->>>>>>> ae1f5dc1
+      MPI_Abort(MPI_COMM_WORLD,8);
+#else
+      exit(8);
+#endif
     }
     // catch failure caused by the DataSpace operations
     catch( DataSpaceIException error )
     {
-<<<<<<< HEAD
-        error.printErrorStack();
-        ireaderror=1;
-=======
-        HDF5PrintError(error);
-		cerr<<"Error in data space might suggest config file has the incorrect HDF naming convention. ";
-		cerr<<"Check HDF_name_convetion or update hdfio.cxx in the source code to read correct format"<<endl;
-		Fhdf.close();
+      HDF5PrintError(error);
+      cerr<<"Error in data space might suggest config file has the incorrect HDF naming convention. ";
+      cerr<<"Check HDF_name_convetion or update hdfio.cxx in the source code to read correct format"<<endl;
+      Fhdf.close();
 #ifdef USEMPI
-		MPI_Abort(MPI_COMM_WORLD,8);
-#else
-		exit(8);
-#endif
->>>>>>> ae1f5dc1
+      MPI_Abort(MPI_COMM_WORLD,8);
+#else
+      exit(8);
+#endif
     }
     // catch failure caused by the DataSpace operations
     catch( DataTypeIException error )
     {
-<<<<<<< HEAD
-        error.printErrorStack();
-        ireaderror=1;
-=======
-        HDF5PrintError(error);
-		cerr<<"Error in data type might suggest need to update hdfio.cxx in the source code to read correct format"<<endl;
-		Fhdf.close();
+      HDF5PrintError(error);
+      cerr<<"Error in data type might suggest need to update hdfio.cxx in the source code to read correct format"<<endl;
+      Fhdf.close();
 #ifdef USEMPI
-		MPI_Abort(MPI_COMM_WORLD,8);
-#else
-		exit(8);
-#endif
->>>>>>> ae1f5dc1
+      MPI_Abort(MPI_COMM_WORLD,8);
+#else
+      exit(8);
+#endif
     }
     // catch failure caused by missing attribute
     catch( invalid_argument error )
@@ -802,50 +777,29 @@
     }
     catch(GroupIException error)
     {
-<<<<<<< HEAD
-        error.printErrorStack();
-=======
         HDF5PrintError(error);
->>>>>>> ae1f5dc1
     }
     // catch failure caused by the H5File operations
     catch( FileIException error )
     {
-<<<<<<< HEAD
-        error.printErrorStack();
-=======
         HDF5PrintError(error);
->>>>>>> ae1f5dc1
-
     }
     // catch failure caused by the DataSet operations
     catch( DataSetIException error )
     {
-<<<<<<< HEAD
-        error.printErrorStack();
-=======
         HDF5PrintError(error);
->>>>>>> ae1f5dc1
         ireaderror=1;
     }
     // catch failure caused by the DataSpace operations
     catch( DataSpaceIException error )
     {
-<<<<<<< HEAD
-        error.printErrorStack();
-=======
         HDF5PrintError(error);
->>>>>>> ae1f5dc1
         ireaderror=1;
     }
     // catch failure caused by the DataSpace operations
     catch( DataTypeIException error )
     {
-<<<<<<< HEAD
-        error.printErrorStack();
-=======
         HDF5PrintError(error);
->>>>>>> ae1f5dc1
         ireaderror=1;
     }
     Fhdf.close();

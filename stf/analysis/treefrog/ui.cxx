--- conflicted
+++ resolved
@@ -173,13 +173,8 @@
                 opt.idcorrectflag = atoi(optarg);
                 NumArgs += 2;
                 break;
-<<<<<<< HEAD
-            case 'O':
-                opt.outdataformat = atoi(optarg);
-=======
             case 'm':
                 opt.imapping = atoi(optarg);
->>>>>>> a8266262
                 NumArgs += 2;
                 break;
             case 'n':
@@ -281,12 +276,8 @@
     cerr<<"-N <if output is split between multiple files due to mpi, number of files written ("<<opt.nmpifiles<<")>\n";
     cerr<<"-c <produce cross catalog match (0 halo tree ,1 cross catalog ,2 full graph) default ("<<opt.icatalog<<")\n";
     cerr<<"-o <output filename>\n";
-<<<<<<< HEAD
-    cerr<<"-O <data written (0 is normal, 1 includes merits)>\n";
-=======
     cerr<<"-O <output format, ASCII, HDF5 ("<<OUTASCII<<","<<" "<<OUTHDF<<"), with default "<<opt.outputformat<<">\n";
     cerr<<"-d <output data, 0 for minimal, 1 for outputing merits as well, with default "<<opt.outdataformat<<">\n";
->>>>>>> a8266262
     cerr<<" ========================= "<<endl<<endl;
 
     cerr<<" ========================= "<<endl;
@@ -329,14 +320,14 @@
     cerr<<" ========================= "<<endl;
     cerr<<"-n <Max ID value of particles [Must specify if not mapping ids to index] ("<<opt.MaxIDValue<<")>\n";
     cerr<<"-D <adjust particle IDs for nIFTY cross catalogs across simulations ("<<opt.idcorrectflag<<")\n";
-    cerr<<"-M <Mapping of particle ids to index ("<<opt.imapping<<" [ no maping "<<DNOMAP<<", simple mapping "<<DSIMPLEMAP<<", computational expensive but memory efficient adaptive map "<<DMEMEFFICIENTMAP<<"])\n";
+    cerr<<"-m <Mapping of particle ids to index ("<<opt.imapping<<" [ no maping "<<DNOMAP<<", simple mapping "<<DSIMPLEMAP<<", computational expensive but memory efficient adaptive map "<<DMEMEFFICIENTMAP<<"])\n";
     cerr<<" ========================= "<<endl<<endl;
 
     cerr<<" ========================= "<<endl;
     cerr<<" Ouptut options for halo ID values"<<endl;
     cerr<<" ========================= "<<endl;
     cerr<<"-h <adjust Halo ID values stored in group catalog, useful for matching these values to those stored in .properties files produced by the halo finder. output is ID+(snap+snapshotvaloffset)*haloIDval ("<<opt.haloidval<<")\n";
-    cerr<<"-d <adjust Halo ID by this offset value ("<<opt.haloidoffset<<")\n";
+    cerr<<"-g <adjust Halo ID by this offset value ("<<opt.haloidoffset<<")\n";
     cerr<<"-H <offset snapshot values by this number ("<<opt.snapshotvaloffset<<")>\n";
     cerr<<" ========================= "<<endl<<endl;
 

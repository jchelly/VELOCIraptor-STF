--- conflicted
+++ resolved
@@ -270,29 +270,11 @@
             else velocity[i-3]=x;
         }
 
-<<<<<<< HEAD
         PARTPIDTYPE GetPID() {return pid;}
         void SetPID(const PARTPIDTYPE &i){pid=i;}
         PARTIDTYPE GetID() {return id;}
         void SetID(const PARTIDTYPE &i){id=i;}
         int GetType() {return type;}
-=======
-#ifdef LONGPIDS
-        UInt_t GetPID() const {return pid;}
-        void SetPID(const UInt_t &i){pid=i;}
-#else
-        Int_t GetPID() const {return pid;}
-        void SetPID(const Int_t &i){pid=i;}
-#endif
-#ifdef LONGIDS
-        UInt_t GetID() const {return id;}
-        void SetID(const UInt_t &i){id=i;}
-#else
-        Int_t GetID() const {return id;}
-        void SetID(Int_t i){id=i;}
-#endif
-        int GetType() const {return type;}
->>>>>>> 6d8c74e6
         void SetType(int i){type=i;}
         Double_t GetDensity() const {return rho;}
         void SetDensity(const Double_t &Rho){rho=Rho;}
